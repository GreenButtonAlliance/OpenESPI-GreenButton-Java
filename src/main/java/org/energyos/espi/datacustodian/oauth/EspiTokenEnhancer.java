package org.energyos.espi.datacustodian.oauth;

import java.util.Collections;
import java.util.GregorianCalendar;
import java.util.Iterator;
import java.util.List;
import java.util.Map;
import java.util.Set;
import java.util.UUID;

import org.energyos.espi.common.domain.Authorization;
import org.energyos.espi.common.domain.DateTimeInterval;
import org.energyos.espi.common.domain.RetailCustomer;
import org.energyos.espi.common.domain.Routes;
import org.energyos.espi.common.domain.Subscription;
import org.energyos.espi.common.domain.UsagePoint;
import org.energyos.espi.common.service.ApplicationInformationService;
import org.energyos.espi.common.service.AuthorizationService;
import org.energyos.espi.common.service.ResourceService;
import org.energyos.espi.common.service.SubscriptionService;
import org.springframework.beans.factory.annotation.Autowired;
import org.springframework.security.core.authority.AuthorityUtils;
import org.springframework.security.oauth2.common.DefaultOAuth2AccessToken;
import org.springframework.security.oauth2.common.OAuth2AccessToken;
import org.springframework.security.oauth2.common.util.OAuth2Utils;
import org.springframework.security.oauth2.provider.OAuth2Authentication;
import org.springframework.security.oauth2.provider.token.TokenEnhancer;
import org.springframework.transaction.annotation.Transactional;

public class EspiTokenEnhancer implements TokenEnhancer {

	@Autowired
	private ApplicationInformationService applicationInformationService;
	
    @Autowired
    private SubscriptionService subscriptionService;
    
    @Autowired
    private ResourceService resourceService;

    @Autowired
    private AuthorizationService authorizationService;

    private String baseURL;  // "baseURL" is a "tokenEnhancer" bean property defined in the oauth-AS-config.xml file 

    @Transactional (rollbackFor= {javax.xml.bind.JAXBException.class}, 
                noRollbackFor = {javax.persistence.NoResultException.class, org.springframework.dao.EmptyResultDataAccessException.class })

    @Override
    public OAuth2AccessToken enhance(OAuth2AccessToken accessToken, OAuth2Authentication authentication) {
    	
		DefaultOAuth2AccessToken result = new DefaultOAuth2AccessToken(accessToken);
		
		
		System.out.printf("EspiTokenEnhancer: OAuth2Request Parameters = %s\n", authentication.getOAuth2Request().getRequestParameters());
		  
		  
		Map<String, String> requestParameters = authentication.getOAuth2Request().getRequestParameters();
		String grantType = requestParameters .get(OAuth2Utils.GRANT_TYPE);
		grantType = grantType.toLowerCase();
		

<<<<<<< HEAD
		// Is this a "client_credentials" access token grant_type request?
		if (grantType.contentEquals("client_credentials")) {
			// Processing a "client_credentials" access token grant_type request.

			// Create Subscription and add resourceURI to /oath/token response
			Subscription subscription = subscriptionService.createSubscription(authentication);   
			result.getAdditionalInformation().put("resourceURI", baseURL + Routes.BATCH_SUBSCRIPTION.replace("{subscriptionId}", subscription.getId().toString()));        
			
			// Create Authorization and add authorizationURI to /oath/token response        
			Authorization authorization = authorizationService.createAuthorization(subscription, result.getValue());           
			result.getAdditionalInformation().put("authorizationURI", baseURL + Routes.DATA_CUSTODIAN_AUTHORIZATION.replace("{AuthorizationID}", authorization.getId().toString()));

			// Update Data Custodian subscription structure
			subscription.setAuthorization(authorization);
			subscription.setUpdated(new GregorianCalendar());        
			subscriptionService.merge(subscription);
			
			// Update Data Custodian authorization structure
			String clientIdTmp = authentication.getOAuth2Request().getClientId();
			if(clientIdTmp.equals("data_custodian_admin")) {
				authorization.setApplicationInformation(applicationInformationService.findByKind("DATA_CUSTODIAN_ADMIN").get(1));
			} else if (clientIdTmp.contains("REGISTRATION_")) {
				clientIdTmp = clientIdTmp.substring("REGISTRATION_".length());
				authorization.setApplicationInformation(applicationInformationService.findByClientId(clientIdTmp));
			} else {
				authorization.setApplicationInformation(applicationInformationService.findByClientId(clientIdTmp));
			}


			authorization.setThirdParty(authentication.getOAuth2Request().getClientId());
			authorization.setAccessToken(accessToken.getValue());        
			authorization.setTokenType(accessToken.getTokenType());
			authorization.setExpiresIn((long) accessToken.getExpiresIn());
			authorization.setAuthorizedPeriod(new DateTimeInterval((long) 0, (long) 0));
			authorization.setPublishedPeriod(new DateTimeInterval((long) 0, (long) 0));
			
			if(accessToken.getRefreshToken() != null) {
				authorization.setRefreshToken(accessToken.getRefreshToken().toString());			
			}
		
			// Remove "[" and "]" surrounding Scope in accessToken structure
			authorization.setScope(accessToken.getScope().toString().substring(1, (accessToken.getScope().toString().length()-1)));
			
			// set the authorizationUri
			authorization.setAuthorizationURI(baseURL + Routes.DATA_CUSTODIAN_AUTHORIZATION.replace("{AuthorizationID}", authorization.getId().toString()));
=======
		//TODO: Change subscription and authorization table entry creation to work for "client_credentials" access token request
		// Is this access token for an application (i.e. "client_credentials" request?
		if (authentication.isClientOnly() == false){  // No, continue
		
		   try {
		   	// find the authorization for the refresh-token (if one exists)
		   	Authorization authorization = authorizationService.findByRefreshToken(result.getRefreshToken().getValue());
			// update that authorization's access-token
			authorization.setAccessToken(accessToken.getValue());
		   } catch (Exception e) {
			// there was no authorization for this refresh-token, so it is a new authorization
>>>>>>> 497fc556
			
			// Determine resourceURI value based on Client's Role
			Set<String> role = AuthorityUtils.authorityListToSet(authentication.getAuthorities());
			
			if (role.contains("ROLE_DC_ADMIN")) {
			authorization.setResourceURI(baseURL + Routes.DATA_CUSTODIAN_RESOURCE_MANAGEMENT);
			
			} else {
				if (role.contains("ROLE_TP_ADMIN")) {
					authorization.setResourceURI(baseURL + Routes.BATCH_BULK_MEMBER.replace("{BulkID}", "**"));
					
				} else {
					if (role.contains("ROLE_UL_ADMIN")) {
						authorization.setResourceURI(baseURL + Routes.BATCH_UPLOAD_MY_DATA.replace("{RetailCustomerID}", "**"));
					}
				}
			} 
			
			authorization.setUpdated(new GregorianCalendar());
			authorization.setStatus("1"); 	// Set authorization record status as "Active"
			authorizationService.merge(authorization);					
		} else if (grantType.contentEquals("refresh_token")) {
			try {
			    // find the existing (if any) authorization for this refresh-token
			    Authorization authorization = authorizationService.findByRefreshToken(result.getRefreshToken().getValue());
			    authorization.setAccessToken(accessToken.getValue());	
			} catch (Exception e) {
				// TODO
			}			
		} else if (grantType.contentEquals("authorization_code")) { 

			// Create Subscription and add resourceURI to /oath/token response
			Subscription subscription = subscriptionService.createSubscription(authentication);   
			result.getAdditionalInformation().put("resourceURI", baseURL + Routes.BATCH_SUBSCRIPTION.replace("{subscriptionId}", subscription.getId().toString()));        

			// Create Authorization and add authorizationURI to /oath/token response        
			Authorization authorization = authorizationService.createAuthorization(subscription, result.getValue());           
			result.getAdditionalInformation().put("authorizationURI", baseURL + Routes.DATA_CUSTODIAN_AUTHORIZATION.replace("{AuthorizationID}", authorization.getId().toString()));        	
 
			// Update Data Custodian subscription structure
			subscription.setAuthorization(authorization);
			subscription.setUpdated(new GregorianCalendar());        
			subscriptionService.merge(subscription);

			RetailCustomer retailCustomer = (RetailCustomer) authentication.getPrincipal();	
		
			// link in the usage points associated with this subscription
			List<Long> usagePointIds = resourceService.findAllIdsByXPath(retailCustomer.getId(), UsagePoint.class);
			Iterator<Long> it = usagePointIds.iterator();
			while (it.hasNext()) {
				UsagePoint up = resourceService.findById(it.next(), UsagePoint.class);
				up.setSubscription(subscription);
				resourceService.persist(up);  // maybe not needed??
			}
			
			// Update Data Custodian authorization structure
			authorization.setApplicationInformation(applicationInformationService.findByClientId(authentication.getOAuth2Request().getClientId()));
			authorization.setThirdParty(authentication.getOAuth2Request().getClientId());
			authorization.setRetailCustomer(retailCustomer);
			authorization.setAccessToken(accessToken.getValue());        
			authorization.setTokenType(accessToken.getTokenType());
			authorization.setExpiresIn((long) accessToken.getExpiresIn());
        
			if(accessToken.getRefreshToken() != null) {
				authorization.setRefreshToken(accessToken.getRefreshToken().toString());			
			}
		
			// Remove "[" and "]" surrounding Scope in accessToken structure
			authorization.setScope(accessToken.getScope().toString().substring(1, (accessToken.getScope().toString().length()-1)));
			authorization.setAuthorizationURI(baseURL + Routes.DATA_CUSTODIAN_AUTHORIZATION.replace("{AuthorizationID}", authorization.getId().toString()));
			authorization.setResourceURI(baseURL + Routes.BATCH_SUBSCRIPTION.replace("{subscriptionId}", subscription.getId().toString()));
			authorization.setUpdated(new GregorianCalendar());
			authorization.setStatus("1"); 	// Set authorization record status as "Active"
			authorization.setSubscription(subscription);
			authorization.setAuthorizedPeriod(new DateTimeInterval((long) 0, (long) 0));
			authorization.setPublishedPeriod(new DateTimeInterval((long) 0, (long) 0));

			authorizationService.merge(authorization);
<<<<<<< HEAD
			
		} else {  
			// what if its none of the above???
			
		}

=======
		}			
		}
>>>>>>> 497fc556
        return result;
    }

   public void setBaseURL (String baseURL) {
	   this.baseURL = baseURL;
   }
   
   public void setApplicationInformationService(ApplicationInformationService applicationInformationService) {
        this.applicationInformationService = applicationInformationService;
   }

   public ApplicationInformationService getApplicationInformationService () {
        return this.applicationInformationService;
   }
   public void setSubscriptionService(SubscriptionService subscriptionService) {
        this.subscriptionService = subscriptionService;
   }

   public SubscriptionService getSubscriptionService () {
        return this.subscriptionService;
   }
   public void setResourceService(ResourceService resourceService) {
        this.resourceService = resourceService;
   }

   public ResourceService getResourceService () {
        return this.resourceService;
   }
   public void setAuthorizationService(AuthorizationService authorizationService) {
        this.authorizationService = authorizationService;
   }

   public AuthorizationService getAuthorizationService () {
        return this.authorizationService;
   }

}<|MERGE_RESOLUTION|>--- conflicted
+++ resolved
@@ -59,8 +59,6 @@
 		String grantType = requestParameters .get(OAuth2Utils.GRANT_TYPE);
 		grantType = grantType.toLowerCase();
 		
-
-<<<<<<< HEAD
 		// Is this a "client_credentials" access token grant_type request?
 		if (grantType.contentEquals("client_credentials")) {
 			// Processing a "client_credentials" access token grant_type request.
@@ -106,19 +104,7 @@
 			
 			// set the authorizationUri
 			authorization.setAuthorizationURI(baseURL + Routes.DATA_CUSTODIAN_AUTHORIZATION.replace("{AuthorizationID}", authorization.getId().toString()));
-=======
-		//TODO: Change subscription and authorization table entry creation to work for "client_credentials" access token request
-		// Is this access token for an application (i.e. "client_credentials" request?
-		if (authentication.isClientOnly() == false){  // No, continue
-		
-		   try {
-		   	// find the authorization for the refresh-token (if one exists)
-		   	Authorization authorization = authorizationService.findByRefreshToken(result.getRefreshToken().getValue());
-			// update that authorization's access-token
-			authorization.setAccessToken(accessToken.getValue());
-		   } catch (Exception e) {
-			// there was no authorization for this refresh-token, so it is a new authorization
->>>>>>> 497fc556
+
 			
 			// Determine resourceURI value based on Client's Role
 			Set<String> role = AuthorityUtils.authorityListToSet(authentication.getAuthorities());
@@ -197,18 +183,13 @@
 			authorization.setPublishedPeriod(new DateTimeInterval((long) 0, (long) 0));
 
 			authorizationService.merge(authorization);
-<<<<<<< HEAD
 			
 		} else {  
 			// what if its none of the above???
 			
 		}
 
-=======
-		}			
-		}
->>>>>>> 497fc556
-        return result;
+		return result;
     }
 
    public void setBaseURL (String baseURL) {
