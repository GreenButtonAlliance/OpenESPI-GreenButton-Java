/*
 * Copyright 2013, 2014 EnergyOS.org
 *
 *    Licensed under the Apache License, Version 2.0 (the "License");
 *    you may not use this file except in compliance with the License.
 *    You may obtain a copy of the License at
 *
 *        http://www.apache.org/licenses/LICENSE-2.0
 *
 *    Unless required by applicable law or agreed to in writing, software
 *    distributed under the License is distributed on an "AS IS" BASIS,
 *    WITHOUT WARRANTIES OR CONDITIONS OF ANY KIND, either express or implied.
 *    See the License for the specific language governing permissions and
 *    limitations under the License.
 */

package org.energyos.espi.thirdparty.web;

import java.security.Principal;
import java.util.GregorianCalendar;

import javax.persistence.NoResultException;
import javax.xml.bind.JAXBException;

import org.energyos.espi.common.domain.AccessToken;
import org.energyos.espi.common.domain.ApplicationInformation;
import org.energyos.espi.common.domain.Authorization;
import org.energyos.espi.common.domain.RetailCustomer;
import org.energyos.espi.common.domain.Routes;
import org.energyos.espi.common.service.ApplicationInformationService;
import org.energyos.espi.common.service.AuthorizationService;
import org.energyos.espi.thirdparty.repository.UsagePointRESTRepository;
import org.springframework.beans.factory.annotation.Autowired;
import org.springframework.beans.factory.annotation.Qualifier;
import org.springframework.dao.EmptyResultDataAccessException;
import org.springframework.security.core.Authentication;
import org.springframework.security.oauth2.common.exceptions.UserDeniedAuthorizationException;
import org.springframework.stereotype.Controller;
import org.springframework.ui.ModelMap;
import org.springframework.web.bind.annotation.RequestMapping;
import org.springframework.web.bind.annotation.RequestMethod;
import org.springframework.web.bind.annotation.RequestParam;
import org.springframework.web.client.HttpClientErrorException;

@Controller
public class AuthorizationController extends BaseController {

    @Autowired
    private AuthorizationService authorizationService;
    
    //TODO The following is legacy code that will do the import of a subscription 
    //     from a DC. Needs to be separated out of the "repository" level and be 
    //     callable as a TP specific service level.

    @Autowired
    private UsagePointRESTRepository usagePointRESTRepository;

    @Autowired
    @Qualifier("clientRestTemplateFactory")
    private ClientRestTemplateFactory templateFactory;

    @RequestMapping(value = Routes.THIRD_PARTY_OAUTH_CODE_CALLBACK, method = RequestMethod.GET)
    public String authorization(String code, String state, ModelMap model, Principal principal, @RequestParam(value = "error", required = false) String error,
    		@RequestParam(value = "error_description", required = false) String error_description, @RequestParam(value = "error_uri", required = false) String error_uri) {
  	  	
        try {

        	// Is /oauth/authorization response valid (i.e. is the "state" element correct)?
        	Authorization authorization = authorizationService.findByState(state);
        	
        	// Process valid /oauth/authorization response
        	ApplicationInformation applicationInformation = authorization.getApplicationInformation();      

        	// Verify /oauth/authorization Endpoint process completed successfully
        	if(code != null) {
        		try {
            
        			// Update Authorization record with returned authorization code for audit purposes
        			authorization.setCode(code);
        			authorization.setGrantType("authorization_code");
        			authorization.setUpdated(new GregorianCalendar());        		
        			authorizationService.merge(authorization);

        			// Format /oauth/token Endpoint request
        			String url = String.format("%s?redirect_uri=%s&code=%s&grant_type=authorization_code", applicationInformation.getAuthorizationServerTokenEndpoint(),
        					applicationInformation.getRedirectUri(), code);        		
            
        			// Build /oauth/token Endpoint request
        			ClientRestTemplate restTemplate = templateFactory.newClientRestTemplate(applicationInformation.getClientId(), applicationInformation.getClientSecret());
         
        			// Issue /oauth/token Endpoint request
        			AccessToken token = restTemplate.getForObject(url, AccessToken.class);

        			// Process /oauth/token Endpoint response
<<<<<<< HEAD
        			if(token.getAccessToken() != null) {
        				authorization.setAccessToken(token.getAccessToken());
        				authorization.setTokenType(token.getTokenType());
        				authorization.setExpiresIn(token.getExpiresIn());
        				authorization.setRefreshToken(token.getRefreshToken());
        				authorization.setScope(token.getScope());
        				authorization.setAuthorizationURI(token.getAuthorizationURI());
        				authorization.setResourceURI(token.getResourceURI());
        				authorization.setUpdated(new GregorianCalendar());
        				authorization.setStatus("1");   // Set authorization record status as "Active"
        				authorization.setState(null);	// Clear State as a security measure

        				// Update authorization record with /oauth/token response data
        				authorizationService.merge(authorization);
        			
        				// now do the initial import of the Authorized Resource, if it is 
        				// not ready, then we will wait till we receive a Notify or the UX call for it.
        				// TODO: create a Subscription to work with if needed

        				RetailCustomer currentCustomer = currentCustomer(principal);

        				try {
        					usagePointRESTRepository.findAllByRetailCustomerId(currentCustomer.getId());

        				} catch (JAXBException e) {
        					// nothing there, so log the fact and move on. It will get imported later.
        					System.out.printf("\nThirdParty Import Exception: %s\n", e.toString());
        					e.printStackTrace();
        				}
        			} else {
        				System.out.printf("\n/oauth/token Request did not return an access token\n");
        			}
        			
=======
        			AccessToken token = restTemplate.getForObject(url, AccessToken.class);            
        			authorization.setAccessToken(token.getAccessToken());
        			authorization.setTokenType(token.getTokenType());
        			authorization.setExpiresIn(token.getExpiresIn());
        			authorization.setRefreshToken(token.getRefreshToken());
        			authorization.setScope(token.getScope());
        			authorization.setAuthorizationURI(token.getAuthorizationURI());
        			authorization.setResourceURI(token.getResourceURI());
        			authorization.setUpdated(new GregorianCalendar());
        			authorization.setStatus("1");   // Set authorization record status as "Active"
        			authorization.setState(null);	// Clear State as a security measure

        			// Update authorization record with /oauth/token response data
        			authorizationService.merge(authorization);
        			// now do the initial import of the Authorized Resouce, if it is 
        			// not ready, then we will wait till we receive a Notify or the UX call for it.
        			// TODO: create a Subscription to work with if needed
        			// 
        			RetailCustomer currentCustomer = currentCustomer(principal);

        			try {
						usagePointRESTRepository.findAllByRetailCustomerId(currentCustomer.getId());

					} catch (JAXBException e) {
						// nothing there, so log the fact and move on. It will 
						// get imported later.
						e.printStackTrace();
					}
>>>>>>> 362a2c06
        		} catch (HttpClientErrorException x) {
        		
        			//TODO: Extract error, error_description and error_uri from JSON response.  Currently recording null for all three fields.
        		     		
        			// Update authorization record  
        			System.out.printf("\nHTTPClientException: %s\n", x.toString());
        			
        			authorization.setError(error);
        			authorization.setErrorDescription(error_description);
        			authorization.setErrorUri(error_uri);
        			authorization.setUpdated(new GregorianCalendar());              	
        			authorization.setStatus("2");   // Set authorization record status as "Denied"
        			authorization.setState(null);	// Clear State as a security measure           
        			authorizationService.merge(authorization);
        	
        			//TODO: Should the "message" differ based on the exception? 
        			throw new UserDeniedAuthorizationException("Unable to retrieve OAuth token", x);
        		}
        	}        	
        	else {
                    	
    			System.out.printf("\nOAuth2 authorization_request returned an error:\n");
    			System.out.printf("Error:             " + error + "\n");
    			System.out.printf("Error_description: " + error_description + "\n");
    			System.out.printf("Error_uri:         " + error_uri + "\n");
    			
        		// Update authorization record with error response      	
        		authorization.setError(error);
        		authorization.setErrorDescription(error_description);
        		authorization.setErrorUri(error_uri);
        		authorization.setUpdated(new GregorianCalendar());	           	
        		authorization.setStatus("2");   //Set authorization record status as "Denied"
        		authorization.setState(null);	//Clear State as a security measure
        		authorizationService.merge(authorization);
        	
    			throw new UserDeniedAuthorizationException("Error: " + error_description);
        		
        	}
        
        } catch (NoResultException | EmptyResultDataAccessException e) {
        	
        	// We received an invalid /oauth/authorization response
        	//TODO: Log receipt of an invalid /oauth/authorization response
        	return "/home";
        	
        }

        return "redirect:/RetailCustomer/" + currentCustomer(principal).getId() + "/AuthorizationList";
    }
    
    @RequestMapping(value = Routes.THIRD_PARTY_AUTHORIZATION, method = RequestMethod.GET)
    public String index(ModelMap model, Authentication principal) {
        model.put("authorizationList", authorizationService.findAllByRetailCustomerId(currentCustomer(principal).getId()));
        return "/RetailCustomer/AuthorizationList/index";
    }

    public void setService(AuthorizationService service) {
        this.authorizationService = service;
    }

    public void setTemplateFactory(ClientRestTemplateFactory templateFactory) {
        this.templateFactory = templateFactory;
    }
}<|MERGE_RESOLUTION|>--- conflicted
+++ resolved
@@ -92,7 +92,7 @@
         			AccessToken token = restTemplate.getForObject(url, AccessToken.class);
 
         			// Process /oauth/token Endpoint response
-<<<<<<< HEAD
+
         			if(token.getAccessToken() != null) {
         				authorization.setAccessToken(token.getAccessToken());
         				authorization.setTokenType(token.getTokenType());
@@ -123,39 +123,10 @@
         					e.printStackTrace();
         				}
         			} else {
+        				
         				System.out.printf("\n/oauth/token Request did not return an access token\n");
         			}
-        			
-=======
-        			AccessToken token = restTemplate.getForObject(url, AccessToken.class);            
-        			authorization.setAccessToken(token.getAccessToken());
-        			authorization.setTokenType(token.getTokenType());
-        			authorization.setExpiresIn(token.getExpiresIn());
-        			authorization.setRefreshToken(token.getRefreshToken());
-        			authorization.setScope(token.getScope());
-        			authorization.setAuthorizationURI(token.getAuthorizationURI());
-        			authorization.setResourceURI(token.getResourceURI());
-        			authorization.setUpdated(new GregorianCalendar());
-        			authorization.setStatus("1");   // Set authorization record status as "Active"
-        			authorization.setState(null);	// Clear State as a security measure
 
-        			// Update authorization record with /oauth/token response data
-        			authorizationService.merge(authorization);
-        			// now do the initial import of the Authorized Resouce, if it is 
-        			// not ready, then we will wait till we receive a Notify or the UX call for it.
-        			// TODO: create a Subscription to work with if needed
-        			// 
-        			RetailCustomer currentCustomer = currentCustomer(principal);
-
-        			try {
-						usagePointRESTRepository.findAllByRetailCustomerId(currentCustomer.getId());
-
-					} catch (JAXBException e) {
-						// nothing there, so log the fact and move on. It will 
-						// get imported later.
-						e.printStackTrace();
-					}
->>>>>>> 362a2c06
         		} catch (HttpClientErrorException x) {
         		
         			//TODO: Extract error, error_description and error_uri from JSON response.  Currently recording null for all three fields.
