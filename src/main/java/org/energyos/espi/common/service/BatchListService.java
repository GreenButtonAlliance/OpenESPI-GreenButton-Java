/*
 * Copyright 2013, 2014 EnergyOS.org
 *
 *    Licensed under the Apache License, Version 2.0 (the "License");
 *    you may not use this file except in compliance with the License.
 *    You may obtain a copy of the License at
 *
 *        http://www.apache.org/licenses/LICENSE-2.0
 *
 *    Unless required by applicable law or agreed to in writing, software
 *    distributed under the License is distributed on an "AS IS" BASIS,
 *    WITHOUT WARRANTIES OR CONDITIONS OF ANY KIND, either express or implied.
 *    See the License for the specific language governing permissions and
 *    limitations under the License.
 */

<<<<<<< HEAD
=======
package org.energyos.espi.common.service;

>>>>>>> ec7fcc7d
import java.util.List;

import org.energyos.espi.common.domain.BatchList;

public interface BatchListService {

    void persist(BatchList batchList);

    List<BatchList> findAll();
}<|MERGE_RESOLUTION|>--- conflicted
+++ resolved
@@ -14,11 +14,8 @@
  *    limitations under the License.
  */
 
-<<<<<<< HEAD
-=======
 package org.energyos.espi.common.service;
 
->>>>>>> ec7fcc7d
 import java.util.List;
 
 import org.energyos.espi.common.domain.BatchList;
