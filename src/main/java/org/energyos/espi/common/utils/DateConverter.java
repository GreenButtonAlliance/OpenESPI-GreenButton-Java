/*
 * Copyright 2013, 2014 EnergyOS.org
 *
 *    Licensed under the Apache License, Version 2.0 (the "License");
 *    you may not use this file except in compliance with the License.
 *    You may obtain a copy of the License at
 *
 *        http://www.apache.org/licenses/LICENSE-2.0
 *
 *    Unless required by applicable law or agreed to in writing, software
 *    distributed under the License is distributed on an "AS IS" BASIS,
 *    WITHOUT WARRANTIES OR CONDITIONS OF ANY KIND, either express or implied.
 *    See the License for the specific language governing permissions and
 *    limitations under the License.
 */

<<<<<<< HEAD
=======
package org.energyos.espi.common.utils;

>>>>>>> ec7fcc7d
import java.util.Calendar;
import java.util.Date;
import java.util.GregorianCalendar;
import java.util.TimeZone;

import javax.xml.datatype.DatatypeConfigurationException;
import javax.xml.datatype.DatatypeFactory;
import javax.xml.datatype.XMLGregorianCalendar;

import org.energyos.espi.common.models.atom.DateTimeType;
import org.joda.time.DateTime;

public class DateConverter {
    public static DateTimeType toDateTimeType(Date date) {
        DateTimeType dateTimeType = new DateTimeType();
        GregorianCalendar gregorianCalendar = new DateTime(date).toGregorianCalendar();
        gregorianCalendar.setTimeZone(TimeZone.getTimeZone("UTC"));
        DatatypeFactory datatypeFactory;

        try {
            datatypeFactory = DatatypeFactory.newInstance();
        } catch (DatatypeConfigurationException e) {
            throw new RuntimeException(e);
        }

        XMLGregorianCalendar xmlGregorianCalendar = datatypeFactory.newXMLGregorianCalendar(gregorianCalendar);
        xmlGregorianCalendar.setFractionalSecond(null);
        dateTimeType.setValue(xmlGregorianCalendar);

        return dateTimeType;
    }

    public static DateTimeType toDateTimeType(GregorianCalendar gregorianCalendar) {
        DateTimeType dateTimeType = new DateTimeType();
        DatatypeFactory datatypeFactory;
        if (gregorianCalendar == null) {
        	gregorianCalendar = new GregorianCalendar();
        }

        try {
            datatypeFactory = DatatypeFactory.newInstance();
        } catch (DatatypeConfigurationException e) {
            throw new RuntimeException(e);
        }

        XMLGregorianCalendar xmlGregorianCalendar = datatypeFactory.newXMLGregorianCalendar(gregorianCalendar);
        xmlGregorianCalendar.setFractionalSecond(null);
        dateTimeType.setValue(xmlGregorianCalendar);

        return dateTimeType;
    }

    public static Calendar epoch() {
        Calendar epoch = Calendar.getInstance();
        epoch.setTimeInMillis(0L);
        return epoch;
    }
}<|MERGE_RESOLUTION|>--- conflicted
+++ resolved
@@ -14,11 +14,8 @@
  *    limitations under the License.
  */
 
-<<<<<<< HEAD
-=======
 package org.energyos.espi.common.utils;
 
->>>>>>> ec7fcc7d
 import java.util.Calendar;
 import java.util.Date;
 import java.util.GregorianCalendar;
