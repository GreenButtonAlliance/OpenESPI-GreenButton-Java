/*
<<<<<<< HEAD
 *    Copyright (c) 2018-2020 Green Button Alliance, Inc.
 *
 *    Portions copyright (c) 2013-2018 EnergyOS.org
=======
 *
 *    Copyright (c) 2018-2021 Green Button Alliance, Inc.
 *
 *    Portions (c) 2013-2018 EnergyOS.org
>>>>>>> 2c8cee81
 *
 *    Licensed under the Apache License, Version 2.0 (the "License");
 *    you may not use this file except in compliance with the License.
 *    You may obtain a copy of the License at
 *
 *         http://www.apache.org/licenses/LICENSE-2.0
 *
<<<<<<< HEAD
 *    Unless required by applicable law or agreed to in writing, software
 *    distributed under the License is distributed on an "AS IS" BASIS,
 *    WITHOUT WARRANTIES OR CONDITIONS OF ANY KIND, either express or implied.
 *    See the License for the specific language governing permissions and
 *    limitations under the License.
=======
 *     Unless required by applicable law or agreed to in writing, software
 *     distributed under the License is distributed on an "AS IS" BASIS,
 *     WITHOUT WARRANTIES OR CONDITIONS OF ANY KIND, either express or implied.
 *     See the License for the specific language governing permissions and
 *     limitations under the License.
 *
>>>>>>> 2c8cee81
 */

package org.greenbuttonalliance.espi.datacustodian.console;

import org.apache.commons.logging.Log;
import org.apache.commons.logging.LogFactory;
import org.apache.http.HttpVersion;
import org.apache.http.client.HttpClient;
import org.apache.http.client.methods.HttpPost;
import org.apache.http.entity.mime.HttpMultipartMode;
import org.apache.http.entity.mime.MultipartEntity;
import org.apache.http.entity.mime.content.FileBody;
import org.apache.http.impl.client.DefaultHttpClient;
import org.apache.http.params.CoreProtocolPNames;

import java.io.File;
import java.io.IOException;

public class ImportUsagePoint {

    private static final Log logger = LogFactory.getLog(ImportUsagePoint.class);

    public static void upload(String filename, String url, HttpClient client) throws IOException {
        HttpPost post = new HttpPost(url);
        MultipartEntity entity = new MultipartEntity(HttpMultipartMode.BROWSER_COMPATIBLE);

        File file = new File(filename);
        entity.addPart("file", new FileBody(((File) file), "application/rss+xml"));

        post.setEntity(entity);

        client.execute(post);
    }

    public void main(String[] args) {

        if (args.length == 2) {
            try {
                String filename = args[0];
                String url = args[1];

                DefaultHttpClient client = new DefaultHttpClient();
                client.getParams().setParameter(CoreProtocolPNames.PROTOCOL_VERSION, HttpVersion.HTTP_1_1);
                upload(filename, url, client);
                client.getConnectionManager().shutdown();
            } catch (IOException e) {
                if(logger.isErrorEnabled())
                    logger.error("**** ImportUsagePoint Exception:&n&n" + e + "&n");
            }
        } else {
            if(logger.isInfoEnabled()) {
                logger.info("Usage: import_usage_point.sh filename url");
                logger.info("&n");
                logger.info("Example:");
                logger.info("&n");
                logger.info("  import_usage_point.sh etc/usage_point.xml http://localhost:8080/custodian/retailcustomers/1/upload");
            }
        }
    }
}<|MERGE_RESOLUTION|>--- conflicted
+++ resolved
@@ -1,41 +1,25 @@
 /*
-<<<<<<< HEAD
- *    Copyright (c) 2018-2020 Green Button Alliance, Inc.
- *
- *    Portions copyright (c) 2013-2018 EnergyOS.org
-=======
  *
  *    Copyright (c) 2018-2021 Green Button Alliance, Inc.
  *
  *    Portions (c) 2013-2018 EnergyOS.org
->>>>>>> 2c8cee81
  *
- *    Licensed under the Apache License, Version 2.0 (the "License");
- *    you may not use this file except in compliance with the License.
- *    You may obtain a copy of the License at
+ *     Licensed under the Apache License, Version 2.0 (the "License");
+ *     you may not use this file except in compliance with the License.
+ *     You may obtain a copy of the License at
  *
  *         http://www.apache.org/licenses/LICENSE-2.0
  *
-<<<<<<< HEAD
- *    Unless required by applicable law or agreed to in writing, software
- *    distributed under the License is distributed on an "AS IS" BASIS,
- *    WITHOUT WARRANTIES OR CONDITIONS OF ANY KIND, either express or implied.
- *    See the License for the specific language governing permissions and
- *    limitations under the License.
-=======
  *     Unless required by applicable law or agreed to in writing, software
  *     distributed under the License is distributed on an "AS IS" BASIS,
  *     WITHOUT WARRANTIES OR CONDITIONS OF ANY KIND, either express or implied.
  *     See the License for the specific language governing permissions and
  *     limitations under the License.
  *
->>>>>>> 2c8cee81
  */
 
 package org.greenbuttonalliance.espi.datacustodian.console;
 
-import org.apache.commons.logging.Log;
-import org.apache.commons.logging.LogFactory;
 import org.apache.http.HttpVersion;
 import org.apache.http.client.HttpClient;
 import org.apache.http.client.methods.HttpPost;
@@ -50,8 +34,6 @@
 
 public class ImportUsagePoint {
 
-    private static final Log logger = LogFactory.getLog(ImportUsagePoint.class);
-
     public static void upload(String filename, String url, HttpClient client) throws IOException {
         HttpPost post = new HttpPost(url);
         MultipartEntity entity = new MultipartEntity(HttpMultipartMode.BROWSER_COMPATIBLE);
@@ -64,8 +46,7 @@
         client.execute(post);
     }
 
-    public void main(String[] args) {
-
+    public static void main(String[] args) {
         if (args.length == 2) {
             try {
                 String filename = args[0];
@@ -76,17 +57,14 @@
                 upload(filename, url, client);
                 client.getConnectionManager().shutdown();
             } catch (IOException e) {
-                if(logger.isErrorEnabled())
-                    logger.error("**** ImportUsagePoint Exception:&n&n" + e + "&n");
+                e.printStackTrace();
             }
         } else {
-            if(logger.isInfoEnabled()) {
-                logger.info("Usage: import_usage_point.sh filename url");
-                logger.info("&n");
-                logger.info("Example:");
-                logger.info("&n");
-                logger.info("  import_usage_point.sh etc/usage_point.xml http://localhost:8080/custodian/retailcustomers/1/upload");
-            }
+            System.out.println("Usage: import_usage_point.sh filename url");
+            System.out.println("");
+            System.out.println("Example:");
+            System.out.println("");
+            System.out.println("  import_usage_point.sh etc/usage_point.xml http://localhost:8080/custodian/retailcustomers/1/upload");
         }
     }
 }