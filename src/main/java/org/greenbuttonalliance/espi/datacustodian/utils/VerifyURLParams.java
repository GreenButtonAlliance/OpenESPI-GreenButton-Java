/*
<<<<<<< HEAD
 *    Copyright (c) 2018-2020 Green Button Alliance, Inc.
 *
 *    Portions copyright (c) 2013-2018 EnergyOS.org
=======
 *
 *    Copyright (c) 2018-2021 Green Button Alliance, Inc.
 *
 *    Portions (c) 2013-2018 EnergyOS.org
>>>>>>> 2c8cee81
 *
 *    Licensed under the Apache License, Version 2.0 (the "License");
 *    you may not use this file except in compliance with the License.
 *    You may obtain a copy of the License at
 *
 *         http://www.apache.org/licenses/LICENSE-2.0
 *
<<<<<<< HEAD
 *    Unless required by applicable law or agreed to in writing, software
 *    distributed under the License is distributed on an "AS IS" BASIS,
 *    WITHOUT WARRANTIES OR CONDITIONS OF ANY KIND, either express or implied.
 *    See the License for the specific language governing permissions and
 *    limitations under the License.
=======
 *     Unless required by applicable law or agreed to in writing, software
 *     distributed under the License is distributed on an "AS IS" BASIS,
 *     WITHOUT WARRANTIES OR CONDITIONS OF ANY KIND, either express or implied.
 *     See the License for the specific language governing permissions and
 *     limitations under the License.
 *
>>>>>>> 2c8cee81
 */

package org.greenbuttonalliance.espi.datacustodian.utils;

import org.apache.commons.logging.Log;
import org.apache.commons.logging.LogFactory;

import java.util.Map;

public class VerifyURLParams {

	private static final String PUBLISHED_MAX = "published-max";

	private static final String PUBLISHED_MIN = "published-min";

	private static final String UPDATED_MAX = "updated-max";

	private static final String UPDATED_MIN = "updated-min";

	private static final String MAX_RESULTS = "max-results";

	private static final String START_INDEX = "start-index";

	private static final String DEPTH = "depth";

	private static boolean validParams;

	private static Log logger = LogFactory.getLog(VerifyURLParams.class);

	private VerifyURLParams() {
	}

	public static boolean verifyEntries(String APIUri, Map<String, String> params) {

		if(logger.isInfoEnabled()) {
			logger.info("&n***** VerifyEntries -- Called by " + APIUri + " API Controller *****&n");
		}

		String UTCDateTime = "\\d{4}-\\d{2}-\\d{2}T\\d{2}:\\d{2}:\\d{2}Z";
		String numeric = "\\d+";

        // Verify "published-max" query parameter is valid if present
		if(params.get(PUBLISHED_MAX) != null) {

			// Verify published-max only contains numbers
			if(params.get(PUBLISHED_MAX).matches(UTCDateTime)) validParams = true;

            else {
				if(logger.isInfoEnabled()) {
					logger.info("VerifyEntries -- published-max: contains an invalid UTC Datetime value - " +
							params.get(PUBLISHED_MAX) + "&n");
				}

				validParams = false;
			}
		}
		
		// Verify "published-min" query parameter is valid if present
		if(params.get(PUBLISHED_MIN) != null) {

			// Verify published-min only contains numbers
			if(params.get(PUBLISHED_MIN).matches(UTCDateTime)) validParams = true;

            else {
				if(logger.isInfoEnabled()) {
					logger.info("VerifyEntries -- published-min: contains an invalid UTC Datetime value - " +
							params.get(PUBLISHED_MIN) + "&n");
				}

				validParams = false;
			}
		}
		
		// Verify "updated-max" query parameter is valid if present
		if(params.get(UPDATED_MAX) != null) {

			// Verify updated-max only contains numbers
			if(params.get(UPDATED_MAX).matches(UTCDateTime)) validParams = true;

            else {
				if(logger.isInfoEnabled()) {
					logger.info("VerifyEntries -- updated-max: contains an invalid UTC Datetime value - " +
							params.get(UPDATED_MAX) + "&n");
				}

				validParams = false;
			}
		}
		
		// Verify "updated-min" query parameter is valid if present
		if(params.get(UPDATED_MIN) != null) {

			// Verify updated-min only contains numbers
			if(params.get(UPDATED_MIN).matches(UTCDateTime)) validParams = true;

            else {
				if(logger.isInfoEnabled()) {
					logger.info("VerifyEntries -- updated-min: contains an invalid UTC Datetime value - " +
							params.get(UPDATED_MIN) + "&n");
				}

				validParams = false;
			}
		}
		
		// Verify "max-results" query parameter is valid if present
		if(params.get(MAX_RESULTS) != null) {

			// Verify max-results only contains numbers
			if(params.get(MAX_RESULTS).matches(numeric)) validParams = true;

            else {
				if(logger.isInfoEnabled()) {
					logger.info("VerifyEntries -- max-results: contains an invalid numeric value - " +
							params.get(MAX_RESULTS) + "&n");
				}

				validParams = false;
			}
		}
		
		// Verify "start-index" query parameter is valid if present
		if(params.get(START_INDEX) != null) {

			// Verify start-index only contains numbers
			if(params.get(START_INDEX).matches(numeric)) validParams = true;

            else {
				if(logger.isInfoEnabled()) {
					logger.info("VerifyEntries -- start-index: contains an invalid numeric value - " +
							params.get(START_INDEX) + "&n");
				}

				validParams = false;
			}
		}
		
		// Verify "depth" query parameter is valid if present
		if(params.get(DEPTH) != null) {

			// Verify depth only contains numbers
			if(params.get(DEPTH).matches(numeric)) validParams = true;

            else {
				if(logger.isInfoEnabled()) {
					logger.info("VerifyEntries -- depth: contains an invalid numeric value - " +
							params.get(DEPTH) + "&n");
				}

				validParams = false;
			}
		}
		
		return validParams;
		
	}

}<|MERGE_RESOLUTION|>--- conflicted
+++ resolved
@@ -1,185 +1,127 @@
 /*
-<<<<<<< HEAD
- *    Copyright (c) 2018-2020 Green Button Alliance, Inc.
- *
- *    Portions copyright (c) 2013-2018 EnergyOS.org
-=======
  *
  *    Copyright (c) 2018-2021 Green Button Alliance, Inc.
  *
  *    Portions (c) 2013-2018 EnergyOS.org
->>>>>>> 2c8cee81
  *
- *    Licensed under the Apache License, Version 2.0 (the "License");
- *    you may not use this file except in compliance with the License.
- *    You may obtain a copy of the License at
+ *     Licensed under the Apache License, Version 2.0 (the "License");
+ *     you may not use this file except in compliance with the License.
+ *     You may obtain a copy of the License at
  *
  *         http://www.apache.org/licenses/LICENSE-2.0
  *
-<<<<<<< HEAD
- *    Unless required by applicable law or agreed to in writing, software
- *    distributed under the License is distributed on an "AS IS" BASIS,
- *    WITHOUT WARRANTIES OR CONDITIONS OF ANY KIND, either express or implied.
- *    See the License for the specific language governing permissions and
- *    limitations under the License.
-=======
  *     Unless required by applicable law or agreed to in writing, software
  *     distributed under the License is distributed on an "AS IS" BASIS,
  *     WITHOUT WARRANTIES OR CONDITIONS OF ANY KIND, either express or implied.
  *     See the License for the specific language governing permissions and
  *     limitations under the License.
  *
->>>>>>> 2c8cee81
  */
 
 package org.greenbuttonalliance.espi.datacustodian.utils;
 
-import org.apache.commons.logging.Log;
-import org.apache.commons.logging.LogFactory;
-
 import java.util.Map;
 
 public class VerifyURLParams {
-
-	private static final String PUBLISHED_MAX = "published-max";
-
-	private static final String PUBLISHED_MIN = "published-min";
-
-	private static final String UPDATED_MAX = "updated-max";
-
-	private static final String UPDATED_MIN = "updated-min";
-
-	private static final String MAX_RESULTS = "max-results";
-
-	private static final String START_INDEX = "start-index";
-
-	private static final String DEPTH = "depth";
-
-	private static boolean validParams;
-
-	private static Log logger = LogFactory.getLog(VerifyURLParams.class);
-
-	private VerifyURLParams() {
-	}
-
+	
 	public static boolean verifyEntries(String APIUri, Map<String, String> params) {
-
-		if(logger.isInfoEnabled()) {
-			logger.info("&n***** VerifyEntries -- Called by " + APIUri + " API Controller *****&n");
-		}
-
+		
+		System.out
+		.printf("\n***** VerifyEntries -- Called by %s API Controller *****\n", APIUri);
+		
 		String UTCDateTime = "\\d{4}-\\d{2}-\\d{2}T\\d{2}:\\d{2}:\\d{2}Z";
 		String numeric = "\\d+";
+		
+		boolean validParams = true;
 
-        // Verify "published-max" query parameter is valid if present
-		if(params.get(PUBLISHED_MAX) != null) {
+		// Verify "published-max" query parameter is valid if present
+		if(params.get("published-max") != null) {
 
 			// Verify published-max only contains numbers
-			if(params.get(PUBLISHED_MAX).matches(UTCDateTime)) validParams = true;
-
-            else {
-				if(logger.isInfoEnabled()) {
-					logger.info("VerifyEntries -- published-max: contains an invalid UTC Datetime value - " +
-							params.get(PUBLISHED_MAX) + "&n");
-				}
-
-				validParams = false;
+			if(params.get("published-max").matches(UTCDateTime)) {
+				} else {
+					System.out
+					.printf("VerifyEntries -- published-max: contains an invalid UTC Datetime value - %s\n",
+							params.get("published-max"));
+					validParams = false;
 			}
 		}
 		
 		// Verify "published-min" query parameter is valid if present
-		if(params.get(PUBLISHED_MIN) != null) {
+		if(params.get("published-min") != null) {
 
 			// Verify published-min only contains numbers
-			if(params.get(PUBLISHED_MIN).matches(UTCDateTime)) validParams = true;
-
-            else {
-				if(logger.isInfoEnabled()) {
-					logger.info("VerifyEntries -- published-min: contains an invalid UTC Datetime value - " +
-							params.get(PUBLISHED_MIN) + "&n");
-				}
-
-				validParams = false;
+			if(params.get("published-min").matches(UTCDateTime)) {
+				} else {
+					System.out
+					.printf("VerifyEntries -- published-min: contains an invalid UTC Datetime value - %s\n",
+							params.get("published-min"));
+					validParams = false;
 			}
 		}
 		
 		// Verify "updated-max" query parameter is valid if present
-		if(params.get(UPDATED_MAX) != null) {
+		if(params.get("updated-max") != null) {
 
 			// Verify updated-max only contains numbers
-			if(params.get(UPDATED_MAX).matches(UTCDateTime)) validParams = true;
-
-            else {
-				if(logger.isInfoEnabled()) {
-					logger.info("VerifyEntries -- updated-max: contains an invalid UTC Datetime value - " +
-							params.get(UPDATED_MAX) + "&n");
-				}
-
-				validParams = false;
+			if(params.get("updated-max").matches(UTCDateTime)) {
+				} else {
+					System.out
+					.printf("VerifyEntries -- updated-max: contains an invalid UTC Datetime value - %s\n",
+							params.get("updated-max"));
+					validParams = false;
 			}
 		}
 		
 		// Verify "updated-min" query parameter is valid if present
-		if(params.get(UPDATED_MIN) != null) {
+		if(params.get("updated-min") != null) {
 
 			// Verify updated-min only contains numbers
-			if(params.get(UPDATED_MIN).matches(UTCDateTime)) validParams = true;
-
-            else {
-				if(logger.isInfoEnabled()) {
-					logger.info("VerifyEntries -- updated-min: contains an invalid UTC Datetime value - " +
-							params.get(UPDATED_MIN) + "&n");
-				}
-
-				validParams = false;
+			if(params.get("updated-min").matches(UTCDateTime)) {
+				} else {
+					System.out
+					.printf("VerifyEntries -- updated-min: contains an invalid UTC Datetime value - %s\n",
+							params.get("updated-min"));
+					validParams = false;
 			}
 		}
 		
 		// Verify "max-results" query parameter is valid if present
-		if(params.get(MAX_RESULTS) != null) {
+		if(params.get("max-results") != null) {
 
 			// Verify max-results only contains numbers
-			if(params.get(MAX_RESULTS).matches(numeric)) validParams = true;
-
-            else {
-				if(logger.isInfoEnabled()) {
-					logger.info("VerifyEntries -- max-results: contains an invalid numeric value - " +
-							params.get(MAX_RESULTS) + "&n");
-				}
-
-				validParams = false;
+			if(params.get("max-results").matches(numeric)) {
+				} else {
+					System.out
+					.printf("VerifyEntries -- max-results: contains an invalid numeric value - %s\n",
+							params.get("max-results"));
+					validParams = false;
 			}
 		}
 		
 		// Verify "start-index" query parameter is valid if present
-		if(params.get(START_INDEX) != null) {
+		if(params.get("start-index") != null) {
 
 			// Verify start-index only contains numbers
-			if(params.get(START_INDEX).matches(numeric)) validParams = true;
-
-            else {
-				if(logger.isInfoEnabled()) {
-					logger.info("VerifyEntries -- start-index: contains an invalid numeric value - " +
-							params.get(START_INDEX) + "&n");
-				}
-
-				validParams = false;
+			if(params.get("start-index").matches(numeric)) {
+				} else {
+					System.out
+					.printf("VerifyEntries -- start-index: contains an invalid numeric value - %s\n",
+							params.get("start-index"));
+					validParams = false;
 			}
 		}
 		
 		// Verify "depth" query parameter is valid if present
-		if(params.get(DEPTH) != null) {
+		if(params.get("depth") != null) {
 
 			// Verify depth only contains numbers
-			if(params.get(DEPTH).matches(numeric)) validParams = true;
-
-            else {
-				if(logger.isInfoEnabled()) {
-					logger.info("VerifyEntries -- depth: contains an invalid numeric value - " +
-							params.get(DEPTH) + "&n");
-				}
-
-				validParams = false;
+			if(params.get("depth").matches(numeric)) {
+				} else {
+					System.out
+					.printf("VerifyEntries -- depth: contains an invalid numeric value - %s\n",
+							params.get("depth"));
+					validParams = false;
 			}
 		}
 		
