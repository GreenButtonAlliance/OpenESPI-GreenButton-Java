--- conflicted
+++ resolved
@@ -1,35 +1,21 @@
 /*
-<<<<<<< HEAD
- *    Copyright (c) 2018-2020 Green Button Alliance, Inc.
- *
- *    Portions copyright (c) 2013-2018 EnergyOS.org
-=======
  *
  *    Copyright (c) 2018-2021 Green Button Alliance, Inc.
  *
  *    Portions (c) 2013-2018 EnergyOS.org
->>>>>>> 2c8cee81
  *
- *    Licensed under the Apache License, Version 2.0 (the "License");
- *    you may not use this file except in compliance with the License.
- *    You may obtain a copy of the License at
+ *     Licensed under the Apache License, Version 2.0 (the "License");
+ *     you may not use this file except in compliance with the License.
+ *     You may obtain a copy of the License at
  *
  *         http://www.apache.org/licenses/LICENSE-2.0
  *
-<<<<<<< HEAD
- *    Unless required by applicable law or agreed to in writing, software
- *    distributed under the License is distributed on an "AS IS" BASIS,
- *    WITHOUT WARRANTIES OR CONDITIONS OF ANY KIND, either express or implied.
- *    See the License for the specific language governing permissions and
- *    limitations under the License.
-=======
  *     Unless required by applicable law or agreed to in writing, software
  *     distributed under the License is distributed on an "AS IS" BASIS,
  *     WITHOUT WARRANTIES OR CONDITIONS OF ANY KIND, either express or implied.
  *     See the License for the specific language governing permissions and
  *     limitations under the License.
  *
->>>>>>> 2c8cee81
  */
 
 package org.greenbuttonalliance.espi.datacustodian.web.filter;
@@ -54,9 +40,7 @@
 @Component
 public class CORSFilter implements Filter {
 
-    private static final String ACCESS_CONTROL_ALLOW_ORIGIN_HEADER = "Access-Control-Allow-Origin";
-
-    private final Log logger = LogFactory.getLog(CORSFilter.class);
+    private final Log logger = LogFactory.getLog(getClass());
 	private final Map<String, String> optionsHeaders = new LinkedHashMap<String, String>();
 
     private Pattern allowOriginRegex;
@@ -75,7 +59,7 @@
         } else {
         	allowOrigin = cfg.getInitParameter("allow.origin");
         	if (allowOrigin != null) {
-        		optionsHeaders.put(ACCESS_CONTROL_ALLOW_ORIGIN_HEADER, allowOrigin);
+        		optionsHeaders.put("Access-Control-Allow-Origin", allowOrigin);
         	}
         }
         
@@ -157,10 +141,10 @@
         if (matches) {
         	
         	if (allowCredentials != null) {
-        		resp.addHeader(ACCESS_CONTROL_ALLOW_ORIGIN_HEADER, origin);
+        		resp.addHeader("Access-Control-Allow-Origin", origin);
         		resp.addHeader("Access-Control-Allow-Credentials", "true");
         	} else {
-            	resp.addHeader(ACCESS_CONTROL_ALLOW_ORIGIN_HEADER, "*");
+            	resp.addHeader("Access-Control-Allow-Origin", "*");
         	}
             return true;
             
@@ -170,6 +154,5 @@
     }
 
     public void destroy() {
-        // Do nothing
     }
 }