--- conflicted
+++ resolved
@@ -1,35 +1,21 @@
 /*
-<<<<<<< HEAD
- *    Copyright (c) 2018-2020 Green Button Alliance, Inc.
- *
- *    Portions copyright (c) 2013-2018 EnergyOS.org
-=======
  *
  *    Copyright (c) 2018-2021 Green Button Alliance, Inc.
  *
  *    Portions (c) 2013-2018 EnergyOS.org
->>>>>>> 2c8cee81
  *
- *    Licensed under the Apache License, Version 2.0 (the "License");
- *    you may not use this file except in compliance with the License.
- *    You may obtain a copy of the License at
+ *     Licensed under the Apache License, Version 2.0 (the "License");
+ *     you may not use this file except in compliance with the License.
+ *     You may obtain a copy of the License at
  *
  *         http://www.apache.org/licenses/LICENSE-2.0
  *
-<<<<<<< HEAD
- *    Unless required by applicable law or agreed to in writing, software
- *    distributed under the License is distributed on an "AS IS" BASIS,
- *    WITHOUT WARRANTIES OR CONDITIONS OF ANY KIND, either express or implied.
- *    See the License for the specific language governing permissions and
- *    limitations under the License.
-=======
  *     Unless required by applicable law or agreed to in writing, software
  *     distributed under the License is distributed on an "AS IS" BASIS,
  *     WITHOUT WARRANTIES OR CONDITIONS OF ANY KIND, either express or implied.
  *     See the License for the specific language governing permissions and
  *     limitations under the License.
  *
->>>>>>> 2c8cee81
  */
 
 
@@ -56,10 +42,6 @@
 @PreAuthorize("hasRole('ROLE_CUSTODIAN')")
 public class RetailCustomerController extends BaseController {
 
-	private static final String RETAIL_CUSTOMER_FORM = "retailcustomers/form";
-
-	private static final String FIELD_REQUIRED = "field.required";
-
 	@Autowired
 	private RetailCustomerService service;
 
@@ -83,7 +65,7 @@
 	public String form(ModelMap model) {
 		model.put("retailCustomer", new RetailCustomer());
 
-		return RETAIL_CUSTOMER_FORM;
+		return "retailcustomers/form";
 	}
 
 	@RequestMapping(value = Routes.DATA_CUSTODIAN_RETAIL_CUSTOMER_CREATE, method = RequestMethod.POST)
@@ -91,13 +73,13 @@
 			@ModelAttribute("retailCustomer") @Valid RetailCustomer retailCustomer,
 			BindingResult result) {
 		if (result.hasErrors()) {
-			return RETAIL_CUSTOMER_FORM;
+			return "retailcustomers/form";
 		} else {
 			try {
 				service.persist(retailCustomer);
 				return "redirect:/custodian/retailcustomers";
 			} catch (Exception e) {
-				return RETAIL_CUSTOMER_FORM;
+				return "retailcustomers/form";
 			}
 		}
 	}
@@ -117,13 +99,13 @@
 
 		public void validate(Object target, Errors errors) {
 			ValidationUtils.rejectIfEmptyOrWhitespace(errors, "username",
-					FIELD_REQUIRED, "Username is required");
+					"field.required", "Username is required");
 			ValidationUtils.rejectIfEmptyOrWhitespace(errors, "password",
-					FIELD_REQUIRED, "Password is required");
+					"field.required", "Password is required");
 			ValidationUtils.rejectIfEmptyOrWhitespace(errors, "firstName",
-					FIELD_REQUIRED, "First name is required");
+					"field.required", "First name is required");
 			ValidationUtils.rejectIfEmptyOrWhitespace(errors, "lastName",
-					FIELD_REQUIRED, "Last name is required");
+					"field.required", "Last name is required");
 		}
 	}
 }