--- conflicted
+++ resolved
@@ -1,39 +1,26 @@
 /*
-<<<<<<< HEAD
- *    Copyright (c) 2018-2020 Green Button Alliance, Inc.
- *
- *    Portions copyright (c) 2013-2018 EnergyOS.org
-=======
  *
  *    Copyright (c) 2018-2021 Green Button Alliance, Inc.
  *
  *    Portions (c) 2013-2018 EnergyOS.org
->>>>>>> 2c8cee81
  *
- *    Licensed under the Apache License, Version 2.0 (the "License");
- *    you may not use this file except in compliance with the License.
- *    You may obtain a copy of the License at
+ *     Licensed under the Apache License, Version 2.0 (the "License");
+ *     you may not use this file except in compliance with the License.
+ *     You may obtain a copy of the License at
  *
  *         http://www.apache.org/licenses/LICENSE-2.0
  *
-<<<<<<< HEAD
- *    Unless required by applicable law or agreed to in writing, software
- *    distributed under the License is distributed on an "AS IS" BASIS,
- *    WITHOUT WARRANTIES OR CONDITIONS OF ANY KIND, either express or implied.
- *    See the License for the specific language governing permissions and
- *    limitations under the License.
-=======
  *     Unless required by applicable law or agreed to in writing, software
  *     distributed under the License is distributed on an "AS IS" BASIS,
  *     WITHOUT WARRANTIES OR CONDITIONS OF ANY KIND, either express or implied.
  *     See the License for the specific language governing permissions and
  *     limitations under the License.
  *
->>>>>>> 2c8cee81
  */
 
 package org.greenbuttonalliance.espi.datacustodian.web.api;
 
+import com.sun.syndication.io.FeedException;
 import org.greenbuttonalliance.espi.common.domain.ApplicationInformation;
 import org.greenbuttonalliance.espi.common.domain.Authorization;
 import org.greenbuttonalliance.espi.common.domain.RetailCustomer;
@@ -58,8 +45,6 @@
 @Controller
 public class BatchRESTController {
 
-	private static final String INVALID_QUERY_PARAMETER = "Request contains invalid query parameter values!";
-
 	@Autowired
 	private ImportService importService;
 
@@ -95,6 +80,9 @@
 	 *            An input stream
      * @throws IOException
      *            Exception thrown by failed or interrupted I/O operations.
+     * @throws FeedException
+     *            Exception thrown by WireFeedInput, WireFeedOutput, WireFeedParser
+     *            and WireFeedGenerator instances if they can not parse or generate a feed.
 	 *
      * <p>
      *   Usage:
@@ -105,7 +93,8 @@
 	@ResponseBody
 	public void upload(HttpServletResponse response,
 			@PathVariable Long retailCustomerId,
-			@RequestParam Map<String, String> params, InputStream stream){
+			@RequestParam Map<String, String> params, InputStream stream)
+			throws IOException, FeedException {
 
 		try {
 			RetailCustomer retailCustomer = retailCustomerService
@@ -120,7 +109,7 @@
 					importService.getMaxUpdated());
 
 		} catch (Exception e) {
-			System.out.printf("**** Batch Import Error: %s&n", e.toString());
+			System.out.printf("**** Batch Import Error: %s\n", e.toString());
 			response.setStatus(HttpServletResponse.SC_BAD_REQUEST);
 		}
 
@@ -141,7 +130,9 @@
 	 *            HTTP Query Parameters
 	 * @throws IOException
      *            Exception thrown by failed or interrupted I/O operations.
-	 *
+	 * @throws FeedException
+     *            Exception thrown by WireFeedInput, WireFeedOutput, WireFeedParser
+     *            and WireFeedGenerator instances if they can not parse or generate a feed.
 	 * <p>
      *   Usage:
      *   GET /espi/1_1/resource/Batch/RetailCustomer/{retailCustomerId}/UsagePoint
@@ -151,12 +142,13 @@
 	@ResponseBody
 	public void download_collection(HttpServletResponse response,
 			@PathVariable Long retailCustomerId,
-			@RequestParam Map<String, String> params) throws IOException {
+			@RequestParam Map<String, String> params) throws IOException,
+			FeedException {
 
 		// Verify request contains valid query parameters
 		if(!VerifyURLParams.verifyEntries(Routes.BATCH_DOWNLOAD_MY_DATA_COLLECTION, params)) {
 
-			response.sendError(HttpServletResponse.SC_BAD_REQUEST, INVALID_QUERY_PARAMETER);
+			response.sendError(HttpServletResponse.SC_BAD_REQUEST, "Request contains invalid query parameter values!");
 			return;
 		}
 
@@ -191,6 +183,9 @@
 	 *            HTTP Query Parameters
      * @throws IOException
      *            Exception thrown by failed or interrupted I/O operations.
+     * @throws FeedException
+     *            Exception thrown by WireFeedInput, WireFeedOutput, WireFeedParser
+     *            and WireFeedGenerator instances if they can not parse or generate a feed.
 	 *
      * <p>
      *   Usage:
@@ -202,12 +197,13 @@
 	public void download_member(HttpServletResponse response,
 			@PathVariable Long retailCustomerId,
 			@PathVariable Long usagePointId,
-			@RequestParam Map<String, String> params) throws IOException {
+			@RequestParam Map<String, String> params) throws IOException,
+			FeedException {
 
 		// Verify request contains valid query parameters
 		if(!VerifyURLParams.verifyEntries(Routes.BATCH_DOWNLOAD_MY_DATA_MEMBER, params)) {
 
-			response.sendError(HttpServletResponse.SC_BAD_REQUEST, INVALID_QUERY_PARAMETER);
+			response.sendError(HttpServletResponse.SC_BAD_REQUEST, "Request contains invalid query parameter values!");
 			return;
 		}
 
@@ -242,7 +238,10 @@
 	 *            HTTP Query Parameters
      * @throws IOException
      *            Exception thrown by failed or interrupted I/O operations.
-	 *
+     * @throws FeedException
+     *            Exception thrown by WireFeedInput, WireFeedOutput, WireFeedParser
+     *            and WireFeedGenerator instances if they can not parse or generate a feed.
+	 * 
 	 * <p>
      *   Usage:
      *   GET /espi/1_1/resource/Batch/Subscription/{subscriptionId}
@@ -253,12 +252,13 @@
 	@ResponseBody
 	public void subscription(HttpServletResponse response,
 			@PathVariable Long subscriptionId,
-			@RequestParam Map<String, String> params) throws IOException {
+			@RequestParam Map<String, String> params) throws IOException,
+			FeedException {
 
 		// Verify request contains valid query parameters
 		if(!VerifyURLParams.verifyEntries(Routes.BATCH_SUBSCRIPTION, params)) {
 
-			response.sendError(HttpServletResponse.SC_BAD_REQUEST, INVALID_QUERY_PARAMETER);
+			response.sendError(HttpServletResponse.SC_BAD_REQUEST, "Request contains invalid query parameter values!");
 			return;
 		}
 
@@ -291,6 +291,9 @@
 	 *            HTTP Query Parameters
      * @throws IOException
      *            Exception thrown by failed or interrupted I/O operations.
+     * @throws FeedException
+     *            Exception thrown by WireFeedInput, WireFeedOutput, WireFeedParser
+     *            and WireFeedGenerator instances if they can not parse or generate a feed.
 	 *
      * <p>
      *   Usage:
@@ -302,12 +305,13 @@
 	@ResponseBody
 	public void subscriptionUsagePoint(HttpServletResponse response,
 			@PathVariable Long subscriptionId,
-			@RequestParam Map<String, String> params) throws IOException {
+			@RequestParam Map<String, String> params) throws IOException,
+			FeedException {
 
 		// Verify request contains valid query parameters
 		if(!VerifyURLParams.verifyEntries(Routes.BATCH_SUBSCRIPTION_USAGEPOINT, params)) {
 
-			response.sendError(HttpServletResponse.SC_BAD_REQUEST, INVALID_QUERY_PARAMETER);
+			response.sendError(HttpServletResponse.SC_BAD_REQUEST, "Request contains invalid query parameter values!");
 			return;
 		}
 
@@ -343,6 +347,9 @@
 	 *            HTTP Query Parameters
      * @throws IOException
      *            Exception thrown by failed or interrupted I/O operations.
+     * @throws FeedException
+     *            Exception thrown by WireFeedInput, WireFeedOutput, WireFeedParser
+     *            and WireFeedGenerator instances if they can not parse or generate a feed.
 	 *
      * <p>
      *   Usage:
@@ -355,12 +362,13 @@
 	@ResponseBody
 	public void subscriptionUsagePointMember(HttpServletResponse response,
 			@PathVariable Long subscriptionId, @PathVariable Long usagePointId,
-			@RequestParam Map<String, String> params) throws IOException {
+			@RequestParam Map<String, String> params) throws IOException,
+			FeedException {
 
 		// Verify request contains valid query parameters
 		if(!VerifyURLParams.verifyEntries(Routes.BATCH_SUBSCRIPTION_USAGEPOINT_MEMBER, params)) {
 
-			response.sendError(HttpServletResponse.SC_BAD_REQUEST, INVALID_QUERY_PARAMETER);
+			response.sendError(HttpServletResponse.SC_BAD_REQUEST, "Request contains invalid query parameter values!");
 			return;
 		}
 
@@ -398,6 +406,9 @@
 	 *            HTTP Query Parameters
      * @throws IOException
      *            Exception thrown by failed or interrupted I/O operations.
+     * @throws FeedException
+     *            Exception thrown by WireFeedInput, WireFeedOutput, WireFeedParser
+     *            and WireFeedGenerator instances if they can not parse or generate a feed.
 	 *
      * <p>
      *   Usage:
@@ -409,12 +420,12 @@
 	// TODO Add support for wildcard bulkId parameters
 	public void bulk(HttpServletRequest request, HttpServletResponse response,
 			@PathVariable Long bulkId, @RequestParam Map<String, String> params)
-			throws IOException {
+			throws IOException, FeedException {
 
 		// Verify request contains valid query parameters
 		if(!VerifyURLParams.verifyEntries(Routes.BATCH_BULK_MEMBER, params)) {
 
-			response.sendError(HttpServletResponse.SC_BAD_REQUEST, INVALID_QUERY_PARAMETER);
+			response.sendError(HttpServletResponse.SC_BAD_REQUEST, "Request contains invalid query parameter values!");
 			return;
 		}
 
