/*
<<<<<<< HEAD
 *    Copyright (c) 2018-2020 Green Button Alliance, Inc.
 *
 *    Portions copyright (c) 2013-2018 EnergyOS.org
=======
 *
 *    Copyright (c) 2018-2021 Green Button Alliance, Inc.
 *
 *    Portions (c) 2013-2018 EnergyOS.org
>>>>>>> 2c8cee81
 *
 *    Licensed under the Apache License, Version 2.0 (the "License");
 *    you may not use this file except in compliance with the License.
 *    You may obtain a copy of the License at
 *
 *         http://www.apache.org/licenses/LICENSE-2.0
 *
<<<<<<< HEAD
 *    Unless required by applicable law or agreed to in writing, software
 *    distributed under the License is distributed on an "AS IS" BASIS,
 *    WITHOUT WARRANTIES OR CONDITIONS OF ANY KIND, either express or implied.
 *    See the License for the specific language governing permissions and
 *    limitations under the License.
=======
 *     Unless required by applicable law or agreed to in writing, software
 *     distributed under the License is distributed on an "AS IS" BASIS,
 *     WITHOUT WARRANTIES OR CONDITIONS OF ANY KIND, either express or implied.
 *     See the License for the specific language governing permissions and
 *     limitations under the License.
 *
>>>>>>> 2c8cee81
 */


package org.greenbuttonalliance.espi.datacustodian.web.filter;

import org.apache.commons.logging.Log;
import org.apache.commons.logging.LogFactory;
import org.greenbuttonalliance.espi.common.domain.Authorization;
import org.greenbuttonalliance.espi.common.domain.Subscription;
import org.greenbuttonalliance.espi.common.service.AuthorizationService;
import org.greenbuttonalliance.espi.common.service.SubscriptionService;
import org.greenbuttonalliance.espi.common.service.UsagePointService;
import org.springframework.beans.factory.annotation.Autowired;
import org.springframework.security.access.AccessDeniedException;
import org.springframework.security.core.Authentication;
import org.springframework.security.core.authority.AuthorityUtils;
import org.springframework.security.core.context.SecurityContextHolder;

import javax.servlet.*;
import javax.servlet.http.HttpServletRequest;
import javax.servlet.http.HttpServletResponse;
import java.io.IOException;
import java.util.Set;

public class ResourceValidationFilter implements Filter {

	private static final String ACCESS_NOT_AUTHORIZED_LOG_MSG = "ResourceValidationFilter: doFilter - Access Not Authorized&n";

	private static final String ACCESS_NOT_AUTHORIZED_EXCEPTION_MSG = "Access Not Authorized";

	private static final String RESOURCE_URI_ELEMENT = "/resource/";

	private final Log logger = LogFactory.getLog(ResourceValidationFilter.class);

	@Autowired
	private SubscriptionService subscriptionService;

	@Autowired
	private AuthorizationService authorizationService;

	@Autowired
	private UsagePointService usagePointService;

	@Override
	public void destroy() {
		// Do nothing
	}

	@Override
	public void doFilter(ServletRequest req, ServletResponse res,
			FilterChain chain) throws IOException, ServletException {

		if(logger.isInfoEnabled()) {
			logger.info("ResourceValidationFilter: start of doFilter");
		}

		Boolean invalid = true;
		Boolean hasBearer = false;
		Boolean hasValidOAuthAccessToken = false;
		Boolean resourceRequest = false;

		Authorization authorizationFromToken = null;
		Subscription subscription = null;
		String resourceUri = null;
		String authorizationUri = null;
		Set<String> roles = null;

		// Get the URI for later tests
		HttpServletRequest request = (HttpServletRequest) req;
		HttpServletResponse response = (HttpServletResponse) res;
		String uri = request.getRequestURI();
		String service = request.getMethod();

		// See if any authentication has happened
		Authentication authentication = SecurityContextHolder.getContext()
				.getAuthentication();
		if (authentication != null) {
			roles = AuthorityUtils.authorityListToSet(authentication
					.getAuthorities());

		} else {
			if(logger.isInfoEnabled()) {
				logger.info(ACCESS_NOT_AUTHORIZED_LOG_MSG);
			}
			throw new AccessDeniedException(ACCESS_NOT_AUTHORIZED_EXCEPTION_MSG);
		}

		if(logger.isInfoEnabled()) {
			logger.info("ResourceValidationFilter: role = " +
					roles + " HttpRequest Method: " + service + " uri: " + uri + "&n");
		}

		// Only process resource API request

		if ((uri.indexOf("/espi/1_1/resource/") != -1)) {
			resourceRequest = true;
		}

		// /////////////////////////////////////////////////////////////////////
		// find the access token if present and validate we have a good one
		// /////////////////////////////////////////////////////////////////////
		String token = request.getHeader("authorization");

		if (token != null) {
			if (token.contains("Bearer")) {
				// has Authorization header with Bearer type
				hasBearer = true;
				token = token.replace("Bearer ", "");

				// ensure length is >12 characters (48 bits in hex at least)
				if (token.length() >= 12) {
					// lookup the authorization -- we must have one to
					// correspond to an access token
					try {
						authorizationFromToken = authorizationService
								.findByAccessToken(token);

						hasValidOAuthAccessToken = true;
						resourceUri = authorizationFromToken.getResourceURI();
						authorizationUri = authorizationFromToken
								.getAuthorizationURI();
						subscription = authorizationFromToken.getSubscription();

					} catch (Exception e) {
						if(logger.isErrorEnabled()) {
							logger.error("ResourceValidationFilter: doFilter - No Authorization Found - " +
									e.toString() + "&n");
						}
						throw new AccessDeniedException("No Authorization Found");
					}
				}
			}
		}

		// /////////////////////////////////////////////////////////////////////
		// If this is a resource request ensure it has a Bearer token
		// /////////////////////////////////////////////////////////////////////
		if ((!hasBearer) && (!resourceRequest)) {
			// no Bearer token and it passed the OAuth filter - so it must be
			// good2go not RESTAPI request
			// make sure the role is not an ANONYMOUS request for /manage ...
			if (!((roles.contains("ROLE_ANONYMOUS")) && (uri.indexOf("/management") != -1))) {
				invalid = false;
			}

		}
		// /////////////////////////////////////////////////////////////////////
		// if this is RESTful request, process based on ROLE
		// /////////////////////////////////////////////////////////////////////
		else if (hasValidOAuthAccessToken == true) {
			// if it has a valid access token
			// then we know it is REST request
			// Dispatch on authentication type

			// first, escape out of this if it is the special
			// "manage?command=foo" form
			int i = uri.indexOf("/management");
			if (i > 0) {
				if (roles.contains("ROLE_DC_ADMIN")) {
					invalid = false;
				} else {
					if(logger.isInfoEnabled()) {
						logger.info("ResourceValidationFilter: doFilter - not valid for this token " +
								uri + "&n");
					}
					throw new AccessDeniedException(ACCESS_NOT_AUTHORIZED_EXCEPTION_MSG);
				}
			} else {
				// lets check the uri
				i = uri.indexOf("espi/1_1/resource/");
				if (i > 0) {
					// lets shorten it by stripping off up to resource
					uri = uri.substring(uri.indexOf(RESOURCE_URI_ELEMENT));
				} else {
					// cant be a resource
					if(logger.isInfoEnabled()) {
						logger.info("ResourceValidationFilter: doFilter - not valid for this token " +
								uri + "&n");
					}
					throw new AccessDeniedException(ACCESS_NOT_AUTHORIZED_EXCEPTION_MSG);
				}
			}

			// strip off uri up to /resource/ since that is how we go here
			resourceUri = resourceUri.substring(resourceUri
					.indexOf(RESOURCE_URI_ELEMENT));
			authorizationUri = authorizationUri.substring(authorizationUri
					.indexOf(RESOURCE_URI_ELEMENT));

			// /////////////////////////////////////////////////////////////////////
			// ROLE_USER
			//
			// GET /resource/LocalTimeParameters
			// GET /resource/LocalTimeParameters/{localTimeParametersId}
			// GET /resource/ReadingType
			// GET /resource/ReadingType/{readingTypeId}
			// GET /resource/Batch/Subscription/{subscriptionId}
			// GET
			// /resource/Batch/Subscription/{subscriptionId}/UsagePoint/{usagePointId}
			// GET /resource/Subscription/{subscriptionId}/UsagePoint
			// GET
			// /resource/Subscription/{subscriptionId}/UsagePoint/{usagePointId}
			// GET
			// /resource/Subscription/{subscriptionId}/UsagePoint/{usagePointId}/ElectricPowerQualitySummary
			// GET
			// /resource/Subscription/{subscriptionId}/UsagePoint/{usagePointId}/ElectricPowerQualitySummary/{electricPowerQualitySummaryId}
			// GET
			// /resource/Subscription/{subscriptionId}/UsagePoint/{usagePointId}/ElectricPowerUsageSumary
			// GET
			// /resource/Subscription/{subscriptionId}/UsagePoint/{usagePointId}/ElectricPowerUsageSumary/{electricPowerUsageSummaryId}
			// GET
			// /resource/Subscription/{subscriptionId}/UsagePoint/{usagePointId}/MeterReading
			// GET
			// /resource/Subscription/{subscriptionId}/UsagePoint/{usagePointId}/MeterReading/{meterReadingId}
			// GET
			// /resource/Subscription/{subscriptionId}/UsagePoint/{usagePointId}/MeterReading/{meterReadingId}/IntervalBlock
			// GET
			// /resource/Subscription/{subscriptionId}/UsagePoint/{usagePointId}/MeterReading/{meterReadingId}/IntervalBlock/{intervalBlockId}
			//
			// /////////////////////////////////////////////////////////////////////
			if (invalid && roles.contains("ROLE_USER")) {

				// break uri into tokens
				String[] tokens = uri.split("/");

				// only GET for this ROLE permitted
				if (!service.equals("GET")) {
					if(logger.isInfoEnabled()) {
						logger.info("ResourceValidationFilter: doFilter - ROLE_USER attempted a REST " +
										service +  "Request -- Only GET Request are allowed&n");
					}
					throw new AccessDeniedException(ACCESS_NOT_AUTHORIZED_EXCEPTION_MSG);
				}

				// look for the root forms of LocalTimeParameters and
				// ReadingType
				if (invalid
						&& ((uri.contains("resource/LocalTimeParameters")) || (uri
								.contains("resource/ReadingType")))) {
					invalid = false;
				}

				// must be either /resource/Batch/Subscription/{subscriptionId}
				if (invalid && uri.contains("/resource/Batch/Subscription")) {
					if (uri.startsWith(resourceUri)) {
						invalid = false;
					} else {
						// not authorized for this resource
						if(logger.isInfoEnabled()) {
							logger.info(ACCESS_NOT_AUTHORIZED_LOG_MSG);
						}
						throw new AccessDeniedException(ACCESS_NOT_AUTHORIZED_EXCEPTION_MSG);
					}
				}

				// or /resource/Batch/Subscription/{subscriptionId}/**
				if (invalid && uri.contains("/resource/Subscription")) {
					if (authorizationFromToken.getSubscription().getId()
							.compareTo(Long.parseLong(tokens[3], 10)) == 0) {
						invalid = false;
					} else {
						// not authorized for this resource
						if(logger.isInfoEnabled()) {
							logger.info(ACCESS_NOT_AUTHORIZED_LOG_MSG);
						}
						throw new AccessDeniedException(ACCESS_NOT_AUTHORIZED_EXCEPTION_MSG);
					}
				}

			} else if (invalid && roles.contains("ROLE_DC_ADMIN")) {
				// /////////////////////////////////////////////////////////////////////
				// ROLE_DC_ADMIN
				// Access to all services and APIs
				// /////////////////////////////////////////////////////////////////////
				//
				invalid = false;

			} else if (invalid && roles.contains("ROLE_TP_ADMIN")) {
				// /////////////////////////////////////////////////////////////////////
				// ROLE_TP_ADMIN
				//
				// GET /resource/Authorization
				// GET /resource/Authorization/{authorizationId}
				// PUT /resource/Authorization/{authorizationId}
				// DELETE /resource/Authorization/{authorizationId}
				// GET /resource/Batch/Bulk/{bulkId}
				// GET /resource/ReadServiceStatus
				// GETALL
				// sftp://services.greenbuttondata.org/DataCustodian/espi/1_1/resource/Batch/Bulk/{bulkId}
				// /////////////////////////////////////////////////////////////////////

				// the Bulk Authorizations
				if (invalid && uri.contains("/resource/Batch/Bulk")) {
					invalid = false;
				}

				// Authorizations GET/PUT/DELETE on individual, GET on
				// collection
				if (invalid && (uri.contains("/resource/Authorization"))) {
					// this is retrieving the authorization related to the token
					// the TP has access to AuthorizationIds he is tp for
					// which is authorization looked by access token, or,
					// any authorization that points to same
					// applicationInformationId

					if (service.equals("GET") || service.equals("PUT")
							|| service.equals("DELETE")) {
						if (authorizationUri.equals(uri)) {
							invalid = false;
						} else {
							// get authorizationID if present
							String[] tokens = uri.split("/");
							Long authorizationId = -1l;
							if (tokens.length > 3) {
								authorizationId = Long.parseLong(tokens[3], 10);
							}

							// check if its a collection
							if (authorizationId != -1l) {
								// it is specific ID, see if it authorization
								// for this third party
								Authorization requestedAuthorization = authorizationService
										.findById(authorizationId);
								if ((requestedAuthorization
										.getApplicationInformation().getId())
										.equals(authorizationFromToken
												.getApplicationInformation()
												.getId())) {
									invalid = false;
								} else {
									// not authorized for this resource
									if(logger.isInfoEnabled()) {
										logger.info(ACCESS_NOT_AUTHORIZED_LOG_MSG);
									}
									throw new AccessDeniedException(ACCESS_NOT_AUTHORIZED_EXCEPTION_MSG);
								}
							} else {
								// this is collection request and controller
								// will limit to valid authorizations
								if (service.equals("GET")) {
									invalid = false;
								} else {
									// not authorized for this resource
									if(logger.isInfoEnabled()) {
										logger.info(ACCESS_NOT_AUTHORIZED_LOG_MSG);
									}
									throw new AccessDeniedException(ACCESS_NOT_AUTHORIZED_EXCEPTION_MSG);
								}
							}
						}
					}
				}

				if (invalid && uri.contains("/resource/ReadServiceStatus")) {
					if (service.equals("GET")) {
						invalid = false;
					} else {
						// not authorized for this resource
						if(logger.isInfoEnabled()) {
							logger.info(ACCESS_NOT_AUTHORIZED_LOG_MSG);
						}
						throw new AccessDeniedException(ACCESS_NOT_AUTHORIZED_EXCEPTION_MSG);
					}
				}

				// sftp
				// TODO:

			} else if (invalid && roles.contains("ROLE_UL_ADMIN")) {
				// /////////////////////////////////////////////////////////////////////
				// ROLE_UL_ADMIN
				//
				// GET
				// /resource/Batch/RetailCustomer/{retailCustomerId}/UsagePoint
				// POST
				// /resource/Batch/RetailCustomer/{retailCustomerId}/UsagePoint
				// GET /resource/Authorization/{authorizationId}
				//
				// /////////////////////////////////////////////////////////////////////

				// he can get his own AuthorizationUri
				// check if it is this authorization request
				if (uri.contains("/resource/Authorization")) {
					if (authorizationUri.equals(uri)) {
						invalid = false;
					} else {
						// not authorized for this resource
						if(logger.isInfoEnabled()) {
							logger.info(ACCESS_NOT_AUTHORIZED_LOG_MSG);
						}
						throw new AccessDeniedException(ACCESS_NOT_AUTHORIZED_EXCEPTION_MSG);
					}
				}

				if (invalid && uri.contains("/resource/Batch/RetailCustomer")) {
					invalid = false;
				}

				if (invalid && uri.contains("/resource/ReadServiceStatus")) {
					if (service.equals("GET")) {
						invalid = false;
					} else {
						// not authorized for this resource
						if(logger.isInfoEnabled()) {
							logger.info(ACCESS_NOT_AUTHORIZED_LOG_MSG);
						}
						throw new AccessDeniedException(ACCESS_NOT_AUTHORIZED_EXCEPTION_MSG);
					}
				}
			} else if (invalid && roles.contains("ROLE_TP_REGISTRATION")) {
				// /////////////////////////////////////////////////////////////////////
				// ROLE_TP_REGISTRATION
				//
				// GET
				// /resource/ApplicationInformation/{applicationInformationId}
				// PUT
				// /resource/ApplicationInformation/{applicationInformationId}
				// DELETE
				// /resource/ApplicationInformation/{applicationInformationId}
				// /////////////////////////////////////////////////////////////////////

				if (service.equals("GET") || service.equals("PUT")
						|| service.equals("DELETE")) {
					if (uri.contains("/resource/ApplicationInformation")) {
						String[] tokens = uri.split("/");

						if (tokens.length > 3) {
							Long applicationInformationIdFromUri = Long
									.parseLong(tokens[3], 10);
							Long applicationInformationId = authorizationFromToken
									.getApplicationInformation().getId();

							// only gets access to his
							if (applicationInformationIdFromUri
									.equals(applicationInformationId)) {
								invalid = false;
							}

						} else {
							// not authorized for this resource
							if(logger.isInfoEnabled()) {
								logger.info(ACCESS_NOT_AUTHORIZED_LOG_MSG);
							}
							throw new AccessDeniedException(ACCESS_NOT_AUTHORIZED_EXCEPTION_MSG);
						}

					} else {
						// not authorized for this resource
						if(logger.isInfoEnabled()) {
							logger.info(ACCESS_NOT_AUTHORIZED_LOG_MSG);
						}
						throw new AccessDeniedException(ACCESS_NOT_AUTHORIZED_EXCEPTION_MSG);
					}

				} else {
					// not authorized for this resource
					if(logger.isInfoEnabled()) {
						logger.info(ACCESS_NOT_AUTHORIZED_LOG_MSG);
					}
					throw new AccessDeniedException(ACCESS_NOT_AUTHORIZED_EXCEPTION_MSG);
				}
			}
		}

		if(logger.isInfoEnabled()) {
			logger.info("ResourceValidationFilter: normal exit doFilter: invalid = " + invalid.toString() + "&n");
		}

		if (invalid) {
			// not authorized for this resource
			if(logger.isInfoEnabled()) {
				logger.info(ACCESS_NOT_AUTHORIZED_LOG_MSG);
			}
			throw new AccessDeniedException(ACCESS_NOT_AUTHORIZED_EXCEPTION_MSG);
		}

		chain.doFilter(req, res);
	}

	@Override
	public void init(FilterConfig arg0) throws ServletException {
		// nothing to do here
	}

	public void setSubscriptionService(SubscriptionService subscriptionService) {
		this.subscriptionService = subscriptionService;
	}

	public SubscriptionService getSubscriptionService() {
		return this.subscriptionService;
	}

	public void setAuthorizationService(
			AuthorizationService authorizationService) {
		this.authorizationService = authorizationService;
	}

	public AuthorizationService getAuthorizationService() {
		return this.authorizationService;
	}

	public void setUsagePointService(UsagePointService usagePointService) {
		this.usagePointService = usagePointService;
	}

	public UsagePointService getUsagePointService() {
		return this.usagePointService;
	}

}<|MERGE_RESOLUTION|>--- conflicted
+++ resolved
@@ -1,42 +1,26 @@
 /*
-<<<<<<< HEAD
- *    Copyright (c) 2018-2020 Green Button Alliance, Inc.
- *
- *    Portions copyright (c) 2013-2018 EnergyOS.org
-=======
  *
  *    Copyright (c) 2018-2021 Green Button Alliance, Inc.
  *
  *    Portions (c) 2013-2018 EnergyOS.org
->>>>>>> 2c8cee81
  *
- *    Licensed under the Apache License, Version 2.0 (the "License");
- *    you may not use this file except in compliance with the License.
- *    You may obtain a copy of the License at
+ *     Licensed under the Apache License, Version 2.0 (the "License");
+ *     you may not use this file except in compliance with the License.
+ *     You may obtain a copy of the License at
  *
  *         http://www.apache.org/licenses/LICENSE-2.0
  *
-<<<<<<< HEAD
- *    Unless required by applicable law or agreed to in writing, software
- *    distributed under the License is distributed on an "AS IS" BASIS,
- *    WITHOUT WARRANTIES OR CONDITIONS OF ANY KIND, either express or implied.
- *    See the License for the specific language governing permissions and
- *    limitations under the License.
-=======
  *     Unless required by applicable law or agreed to in writing, software
  *     distributed under the License is distributed on an "AS IS" BASIS,
  *     WITHOUT WARRANTIES OR CONDITIONS OF ANY KIND, either express or implied.
  *     See the License for the specific language governing permissions and
  *     limitations under the License.
  *
->>>>>>> 2c8cee81
  */
 
 
 package org.greenbuttonalliance.espi.datacustodian.web.filter;
 
-import org.apache.commons.logging.Log;
-import org.apache.commons.logging.LogFactory;
 import org.greenbuttonalliance.espi.common.domain.Authorization;
 import org.greenbuttonalliance.espi.common.domain.Subscription;
 import org.greenbuttonalliance.espi.common.service.AuthorizationService;
@@ -56,14 +40,6 @@
 
 public class ResourceValidationFilter implements Filter {
 
-	private static final String ACCESS_NOT_AUTHORIZED_LOG_MSG = "ResourceValidationFilter: doFilter - Access Not Authorized&n";
-
-	private static final String ACCESS_NOT_AUTHORIZED_EXCEPTION_MSG = "Access Not Authorized";
-
-	private static final String RESOURCE_URI_ELEMENT = "/resource/";
-
-	private final Log logger = LogFactory.getLog(ResourceValidationFilter.class);
-
 	@Autowired
 	private SubscriptionService subscriptionService;
 
@@ -82,9 +58,7 @@
 	public void doFilter(ServletRequest req, ServletResponse res,
 			FilterChain chain) throws IOException, ServletException {
 
-		if(logger.isInfoEnabled()) {
-			logger.info("ResourceValidationFilter: start of doFilter");
-		}
+		System.out.println("ResourceValidationFilter: start of doFilter");
 
 		Boolean invalid = true;
 		Boolean hasBearer = false;
@@ -111,16 +85,16 @@
 					.getAuthorities());
 
 		} else {
-			if(logger.isInfoEnabled()) {
-				logger.info(ACCESS_NOT_AUTHORIZED_LOG_MSG);
-			}
-			throw new AccessDeniedException(ACCESS_NOT_AUTHORIZED_EXCEPTION_MSG);
+			System.out
+					.printf("ResourceValidationFilter: doFilter - Access Not Authorized\n");
+			throw new AccessDeniedException(
+					String.format("Access Not Authorized"));
+
 		}
 
-		if(logger.isInfoEnabled()) {
-			logger.info("ResourceValidationFilter: role = " +
-					roles + " HttpRequest Method: " + service + " uri: " + uri + "&n");
-		}
+		System.out
+				.printf("ResourceValidationFilter: role = %s, HttpRequest Method: %s, uri: %s\n",
+						roles, service, uri);
 
 		// Only process resource API request
 
@@ -154,11 +128,11 @@
 						subscription = authorizationFromToken.getSubscription();
 
 					} catch (Exception e) {
-						if(logger.isErrorEnabled()) {
-							logger.error("ResourceValidationFilter: doFilter - No Authorization Found - " +
-									e.toString() + "&n");
-						}
-						throw new AccessDeniedException("No Authorization Found");
+						System.out
+								.printf("ResourceValidationFilter: doFilter - No Authorization Found - %s\n",
+										e.toString());
+						throw new AccessDeniedException(
+								String.format("No Authorization Found"));
 					}
 				}
 			}
@@ -167,11 +141,12 @@
 		// /////////////////////////////////////////////////////////////////////
 		// If this is a resource request ensure it has a Bearer token
 		// /////////////////////////////////////////////////////////////////////
-		if ((!hasBearer) && (!resourceRequest)) {
+		if ((hasBearer == false) & !(resourceRequest == true)) {
 			// no Bearer token and it passed the OAuth filter - so it must be
 			// good2go not RESTAPI request
 			// make sure the role is not an ANONYMOUS request for /manage ...
-			if (!((roles.contains("ROLE_ANONYMOUS")) && (uri.indexOf("/management") != -1))) {
+			if (!((roles.contains("ROLE_ANONYMOUS")) & (uri
+					.indexOf("/management") != -1))) {
 				invalid = false;
 			}
 
@@ -191,33 +166,33 @@
 				if (roles.contains("ROLE_DC_ADMIN")) {
 					invalid = false;
 				} else {
-					if(logger.isInfoEnabled()) {
-						logger.info("ResourceValidationFilter: doFilter - not valid for this token " +
-								uri + "&n");
-					}
-					throw new AccessDeniedException(ACCESS_NOT_AUTHORIZED_EXCEPTION_MSG);
+					System.out
+							.printf("ResourceValidationFilter: doFilter - not valid for this token %s\n",
+									uri);
+					throw new AccessDeniedException(
+							String.format("Access Not Authorized"));
 				}
 			} else {
 				// lets check the uri
 				i = uri.indexOf("espi/1_1/resource/");
 				if (i > 0) {
 					// lets shorten it by stripping off up to resource
-					uri = uri.substring(uri.indexOf(RESOURCE_URI_ELEMENT));
+					uri = uri.substring(uri.indexOf("/resource/"));
 				} else {
 					// cant be a resource
-					if(logger.isInfoEnabled()) {
-						logger.info("ResourceValidationFilter: doFilter - not valid for this token " +
-								uri + "&n");
-					}
-					throw new AccessDeniedException(ACCESS_NOT_AUTHORIZED_EXCEPTION_MSG);
+					System.out
+							.printf("ResourceValidationFilter: doFilter - Uri not well formed %s\n",
+									uri);
+					throw new AccessDeniedException(
+							String.format("Access Not Authorized"));
 				}
 			}
 
 			// strip off uri up to /resource/ since that is how we go here
 			resourceUri = resourceUri.substring(resourceUri
-					.indexOf(RESOURCE_URI_ELEMENT));
+					.indexOf("/resource/"));
 			authorizationUri = authorizationUri.substring(authorizationUri
-					.indexOf(RESOURCE_URI_ELEMENT));
+					.indexOf("/resource/"));
 
 			// /////////////////////////////////////////////////////////////////////
 			// ROLE_USER
@@ -257,11 +232,11 @@
 
 				// only GET for this ROLE permitted
 				if (!service.equals("GET")) {
-					if(logger.isInfoEnabled()) {
-						logger.info("ResourceValidationFilter: doFilter - ROLE_USER attempted a REST " +
-										service +  "Request -- Only GET Request are allowed&n");
-					}
-					throw new AccessDeniedException(ACCESS_NOT_AUTHORIZED_EXCEPTION_MSG);
+					System.out
+							.printf("ResourceValidationFilter: doFilter - ROLE_USER attempted a RESTful %s Request -- Only GET Request are allowed\n",
+									service);
+					throw new AccessDeniedException(
+							String.format("Access Not Authorized"));
 				}
 
 				// look for the root forms of LocalTimeParameters and
@@ -278,10 +253,10 @@
 						invalid = false;
 					} else {
 						// not authorized for this resource
-						if(logger.isInfoEnabled()) {
-							logger.info(ACCESS_NOT_AUTHORIZED_LOG_MSG);
-						}
-						throw new AccessDeniedException(ACCESS_NOT_AUTHORIZED_EXCEPTION_MSG);
+						System.out
+								.printf("ResourceValidationFilter: doFilter - Access Not Authorized\n");
+						throw new AccessDeniedException(
+								String.format("Access Not Authorized"));
 					}
 				}
 
@@ -292,10 +267,10 @@
 						invalid = false;
 					} else {
 						// not authorized for this resource
-						if(logger.isInfoEnabled()) {
-							logger.info(ACCESS_NOT_AUTHORIZED_LOG_MSG);
-						}
-						throw new AccessDeniedException(ACCESS_NOT_AUTHORIZED_EXCEPTION_MSG);
+						System.out
+								.printf("ResourceValidationFilter: doFilter - Access Not Authorized\n");
+						throw new AccessDeniedException(
+								String.format("Access Not Authorized"));
 					}
 				}
 
@@ -361,10 +336,10 @@
 									invalid = false;
 								} else {
 									// not authorized for this resource
-									if(logger.isInfoEnabled()) {
-										logger.info(ACCESS_NOT_AUTHORIZED_LOG_MSG);
-									}
-									throw new AccessDeniedException(ACCESS_NOT_AUTHORIZED_EXCEPTION_MSG);
+									System.out
+											.printf("ResourceValidationFilter: doFilter - Access Not Authorized\n");
+									throw new AccessDeniedException(
+											String.format("Access Not Authorized"));
 								}
 							} else {
 								// this is collection request and controller
@@ -373,10 +348,10 @@
 									invalid = false;
 								} else {
 									// not authorized for this resource
-									if(logger.isInfoEnabled()) {
-										logger.info(ACCESS_NOT_AUTHORIZED_LOG_MSG);
-									}
-									throw new AccessDeniedException(ACCESS_NOT_AUTHORIZED_EXCEPTION_MSG);
+									System.out
+											.printf("ResourceValidationFilter: doFilter - Access Not Authorized\n");
+									throw new AccessDeniedException(
+											String.format("Access Not Authorized"));
 								}
 							}
 						}
@@ -388,10 +363,10 @@
 						invalid = false;
 					} else {
 						// not authorized for this resource
-						if(logger.isInfoEnabled()) {
-							logger.info(ACCESS_NOT_AUTHORIZED_LOG_MSG);
-						}
-						throw new AccessDeniedException(ACCESS_NOT_AUTHORIZED_EXCEPTION_MSG);
+						System.out
+								.printf("ResourceValidationFilter: doFilter - Access Not Authorized\n");
+						throw new AccessDeniedException(
+								String.format("Access Not Authorized"));
 					}
 				}
 
@@ -417,10 +392,10 @@
 						invalid = false;
 					} else {
 						// not authorized for this resource
-						if(logger.isInfoEnabled()) {
-							logger.info(ACCESS_NOT_AUTHORIZED_LOG_MSG);
-						}
-						throw new AccessDeniedException(ACCESS_NOT_AUTHORIZED_EXCEPTION_MSG);
+						System.out
+								.printf("ResourceValidationFilter: doFilter - Access Not Authorized\n");
+						throw new AccessDeniedException(
+								String.format("Access Not Authorized"));
 					}
 				}
 
@@ -433,10 +408,10 @@
 						invalid = false;
 					} else {
 						// not authorized for this resource
-						if(logger.isInfoEnabled()) {
-							logger.info(ACCESS_NOT_AUTHORIZED_LOG_MSG);
-						}
-						throw new AccessDeniedException(ACCESS_NOT_AUTHORIZED_EXCEPTION_MSG);
+						System.out
+								.printf("ResourceValidationFilter: doFilter - Access Not Authorized\n");
+						throw new AccessDeniedException(
+								String.format("Access Not Authorized"));
 					}
 				}
 			} else if (invalid && roles.contains("ROLE_TP_REGISTRATION")) {
@@ -470,43 +445,46 @@
 
 						} else {
 							// not authorized for this resource
-							if(logger.isInfoEnabled()) {
-								logger.info(ACCESS_NOT_AUTHORIZED_LOG_MSG);
-							}
-							throw new AccessDeniedException(ACCESS_NOT_AUTHORIZED_EXCEPTION_MSG);
+							System.out
+									.printf("ResourceValidationFilter: doFilter - Access Not Authorized\n");
+							throw new AccessDeniedException(
+									String.format("Access Not Authorized"));
 						}
 
 					} else {
 						// not authorized for this resource
-						if(logger.isInfoEnabled()) {
-							logger.info(ACCESS_NOT_AUTHORIZED_LOG_MSG);
-						}
-						throw new AccessDeniedException(ACCESS_NOT_AUTHORIZED_EXCEPTION_MSG);
+						System.out
+								.printf("ResourceValidationFilter: doFilter - Access Not Authorized\n");
+						throw new AccessDeniedException(
+								String.format("Access Not Authorized"));
 					}
 
 				} else {
 					// not authorized for this resource
-					if(logger.isInfoEnabled()) {
-						logger.info(ACCESS_NOT_AUTHORIZED_LOG_MSG);
-					}
-					throw new AccessDeniedException(ACCESS_NOT_AUTHORIZED_EXCEPTION_MSG);
+					System.out
+							.printf("ResourceValidationFilter: doFilter - Access Not Authorized\n");
+					throw new AccessDeniedException(
+							String.format("Access Not Authorized"));
 				}
 			}
 		}
 
-		if(logger.isInfoEnabled()) {
-			logger.info("ResourceValidationFilter: normal exit doFilter: invalid = " + invalid.toString() + "&n");
-		}
+		System.out.printf(
+				"ResourceValidationFilter: normal exit doFilter: invalid=%s\n",
+				invalid);
 
 		if (invalid) {
 			// not authorized for this resource
-			if(logger.isInfoEnabled()) {
-				logger.info(ACCESS_NOT_AUTHORIZED_LOG_MSG);
-			}
-			throw new AccessDeniedException(ACCESS_NOT_AUTHORIZED_EXCEPTION_MSG);
+			System.out
+					.printf("ResourceValidationFilter: doFilter - Access Not Authorized\n");
+			throw new AccessDeniedException(
+					String.format("Access Not Authorized"));
 		}
 
+		// TODO -- Verify contents of query parameters are properly formatted
+		
 		chain.doFilter(req, res);
+
 	}
 
 	@Override
