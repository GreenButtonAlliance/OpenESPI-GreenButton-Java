--- conflicted
+++ resolved
@@ -1,41 +1,25 @@
 /*
-<<<<<<< HEAD
- *    Copyright (c) 2018-2020 Green Button Alliance, Inc.
- *
- *    Portions copyright (c) 2013-2018 EnergyOS.org
-=======
  *
  *    Copyright (c) 2018-2021 Green Button Alliance, Inc.
  *
  *    Portions (c) 2013-2018 EnergyOS.org
->>>>>>> 2c8cee81
- *
- *    Licensed under the Apache License, Version 2.0 (the "License");
- *    you may not use this file except in compliance with the License.
- *    You may obtain a copy of the License at
+ *
+ *     Licensed under the Apache License, Version 2.0 (the "License");
+ *     you may not use this file except in compliance with the License.
+ *     You may obtain a copy of the License at
  *
  *         http://www.apache.org/licenses/LICENSE-2.0
  *
-<<<<<<< HEAD
- *    Unless required by applicable law or agreed to in writing, software
- *    distributed under the License is distributed on an "AS IS" BASIS,
- *    WITHOUT WARRANTIES OR CONDITIONS OF ANY KIND, either express or implied.
- *    See the License for the specific language governing permissions and
- *    limitations under the License.
-=======
  *     Unless required by applicable law or agreed to in writing, software
  *     distributed under the License is distributed on an "AS IS" BASIS,
  *     WITHOUT WARRANTIES OR CONDITIONS OF ANY KIND, either express or implied.
  *     See the License for the specific language governing permissions and
  *     limitations under the License.
  *
->>>>>>> 2c8cee81
  */
 
 package org.greenbuttonalliance.espi.datacustodian.oauth;
 
-import org.apache.commons.logging.Log;
-import org.apache.commons.logging.LogFactory;
 import org.greenbuttonalliance.espi.common.domain.*;
 import org.greenbuttonalliance.espi.common.service.*;
 import org.springframework.beans.factory.annotation.Autowired;
@@ -55,20 +39,6 @@
 
 public class EspiTokenEnhancer implements TokenEnhancer {
 
-	private static final Log logger = LogFactory.getLog(EspiTokenEnhancer.class);
-
-	private static final String REGISTRATION_REQUEST = "REGISTRATION_";
-
-	private static final String ADMIN_REQUEST = "_admin";
-
-	private static final String AUTHORIZATION_URI = "authorizationURI";
-
-	private static final String RESOURCE_URI = "resourceURI";
-
-	private static final String ESPI_RESOURCE = "espi/1_1/resource/";
-
-	private static final String AUTHORIZATION_ID = "{authorizationId}";
-
 	@Autowired
 	private ApplicationInformationService applicationInformationService;
 
@@ -94,12 +64,11 @@
 		DefaultOAuth2AccessToken result = new DefaultOAuth2AccessToken(
 				accessToken);
 
-		if(logger.isInfoEnabled()) {
-			logger.info("EspiTokenEnhancer: OAuth2Request Parameters = " +
-					authentication.getOAuth2Request().getRequestParameters() + "&n");
-			logger.info("EspiTokenEnhancer: OAuth2Request Parameters = " +
-					authentication.getOAuth2Request().getRequestParameters() + "&n");
-		}
+		System.out.printf("EspiTokenEnhancer: OAuth2Request Parameters = %s\n",
+				authentication.getOAuth2Request().getRequestParameters());
+
+		System.out.printf("EspiTokenEnhancer: Authorities = %s\n",
+				authentication.getAuthorities());
 
 		String clientId = authentication.getOAuth2Request().getClientId();
 		ApplicationInformation ai = null;
@@ -107,16 +76,16 @@
 		// [mjb20150102] Allow REGISTRATION_xxxx and ADMIN_xxxx to use same
 		// ApplicationInformation record
 		String ci = clientId;
-
-
-		if (ci.contains(REGISTRATION_REQUEST) &&
-            (ci.substring(0, REGISTRATION_REQUEST.length()).equals(REGISTRATION_REQUEST))) {
-                ci = ci.substring(REGISTRATION_REQUEST.length());
-        } else {
-            if (ci.contains(ADMIN_REQUEST)) {
-                ci = ci.substring(0, ci.indexOf(ADMIN_REQUEST));
-            }
-        }
+		String clientCredentialsScope = accessToken.getScope().toString();
+		if (ci.indexOf("REGISTRATION_") != -1) {
+			if (ci.substring(0, "REGISTRATION_".length()).equals(
+					"REGISTRATION_")) {
+				ci = ci.substring("REGISTRATION_".length());
+			}
+		}
+		if (ci.indexOf("_admin") != -1) {
+			ci = ci.substring(0, ci.indexOf("_admin"));
+		}
 
 		// Confirm Application Information record exists for ClientID requesting
 		// an access token
@@ -124,12 +93,11 @@
 			ai = applicationInformationService.findByClientId(ci);
 
 		} catch (NoResultException | EmptyResultDataAccessException e) {
-			if(logger.isErrorEnabled()) {
-				logger.error("&nEspiTokenEnhancer: ApplicationInformation record not found!&n" +
-						"OAuth2Request Parameters = " +
-						authentication.getOAuth2Request().getRequestParameters() +
-						" client_id = " + clientId + "&n");
-			}
+			System.out.printf(
+					"\nEspiTokenEnhancer: ApplicationInformation record not found!\n"
+							+ "OAuth2Request Parameters = %s\n", authentication
+							.getOAuth2Request().getRequestParameters()
+							+ " client_id = " + clientId);
 			throw new AccessDeniedException(String.format(
 					"No client with requested id: %s", clientId));
 		}
@@ -148,7 +116,8 @@
 			// "ROLE_USER"
 			if (authentication.getAuthorities().toString()
 					.contains("[ROLE_USER]")) {
-				throw new InvalidGrantException("Client Credentials not valid for ROLE_USER&n");
+				throw new InvalidGrantException(
+						String.format("Client Credentials not valid for ROLE_USER\n"));
 			}
 
 			// Create Authorization and add authorizationURI to /oath/token
@@ -156,11 +125,11 @@
 			Authorization authorization = authorizationService
 					.createAuthorization(null, result.getValue());
 			result.getAdditionalInformation().put(
-					AUTHORIZATION_URI,
+					"authorizationURI",
 					ai.getDataCustodianResourceEndpoint()
 							+ Routes.DATA_CUSTODIAN_AUTHORIZATION.replace(
-									ESPI_RESOURCE, "").replace(
-									AUTHORIZATION_ID,
+									"espi/1_1/resource/", "").replace(
+									"{authorizationId}",
 									authorization.getId().toString()));
 
 			// Create Subscription
@@ -194,8 +163,8 @@
 			authorization.setAuthorizationURI(ai
 					.getDataCustodianResourceEndpoint()
 					+ Routes.DATA_CUSTODIAN_AUTHORIZATION.replace(
-							ESPI_RESOURCE, "").replace(
-							AUTHORIZATION_ID,
+							"espi/1_1/resource/", "").replace(
+							"{authorizationId}",
 							authorization.getId().toString()));
 
 			// Determine resourceURI value based on Client's Role
@@ -211,7 +180,7 @@
 					authorization.setResourceURI(ai
 							.getDataCustodianResourceEndpoint()
 							+ Routes.BATCH_BULK_MEMBER.replace(
-									ESPI_RESOURCE, "").replace(
+									"espi/1_1/resource/", "").replace(
 									"{bulkId}", "**"));
 
 				} else {
@@ -219,7 +188,7 @@
 						authorization.setResourceURI(ai
 								.getDataCustodianResourceEndpoint()
 								+ Routes.BATCH_UPLOAD_MY_DATA.replace(
-										ESPI_RESOURCE, "").replace(
+										"espi/1_1/resource/", "").replace(
 										"{retailCustomerId}", "**"));
 					} else {
 						if (role.contains("ROLE_TP_REGISTRATION")) {
@@ -228,7 +197,7 @@
 											.getDataCustodianResourceEndpoint()
 											+ Routes.ROOT_APPLICATION_INFORMATION_MEMBER
 													.replace(
-															ESPI_RESOURCE,
+															"espi/1_1/resource/",
 															"")
 													.replace(
 															"{applicationInformationId}",
@@ -245,12 +214,13 @@
 			authorization.setRetailCustomer(retailCustomerService
 					.findById((long) 0));
 			authorization.setUpdated(new GregorianCalendar());
-			authorization.setStatus("1"); // Set authorization record status as "Active"
+			authorization.setStatus("1"); // Set authorization record status as
+											// "Active"
 			authorization.setSubscription(subscription);
 			authorizationService.merge(authorization);
 
 			// Add resourceURI to access_token response
-			result.getAdditionalInformation().put(RESOURCE_URI,
+			result.getAdditionalInformation().put("resourceURI",
 					authorization.getResourceURI());
 
 			// Initialize Subscription record
@@ -270,9 +240,9 @@
 				authorizationService.merge(authorization);
 
 				// Add ResourceURI and AuthorizationURI to access_token response
-				result.getAdditionalInformation().put(RESOURCE_URI,
+				result.getAdditionalInformation().put("resourceURI",
 						authorization.getResourceURI());
-				result.getAdditionalInformation().put(AUTHORIZATION_URI,
+				result.getAdditionalInformation().put("authorizationURI",
 						authorization.getAuthorizationURI());
 
 			} catch (NoResultException | EmptyResultDataAccessException e) {
@@ -283,10 +253,10 @@
 				Subscription subscription = subscriptionService
 						.createSubscription(authentication);
 				result.getAdditionalInformation().put(
-						RESOURCE_URI,
+						"resourceURI",
 						ai.getDataCustodianResourceEndpoint()
 								+ Routes.BATCH_SUBSCRIPTION.replace(
-										ESPI_RESOURCE, "").replace(
+										"espi/1_1/resource/", "").replace(
 										"{subscriptionId}",
 										subscription.getId().toString()));
 
@@ -295,11 +265,11 @@
 				Authorization authorization = authorizationService
 						.createAuthorization(subscription, result.getValue());
 				result.getAdditionalInformation().put(
-						AUTHORIZATION_URI,
+						"authorizationURI",
 						ai.getDataCustodianResourceEndpoint()
 								+ Routes.DATA_CUSTODIAN_AUTHORIZATION.replace(
-										ESPI_RESOURCE, "").replace(
-										AUTHORIZATION_ID,
+										"espi/1_1/resource/", "").replace(
+										"{authorizationId}",
 										authorization.getId().toString()));
 
 				// Update Data Custodian subscription structure
@@ -351,13 +321,13 @@
 				authorization.setAuthorizationURI(ai
 						.getDataCustodianResourceEndpoint()
 						+ Routes.DATA_CUSTODIAN_AUTHORIZATION.replace(
-								ESPI_RESOURCE, "").replace(
-								AUTHORIZATION_ID,
+								"espi/1_1/resource/", "").replace(
+								"{authorizationId}",
 								authorization.getId().toString()));
 				authorization.setResourceURI(ai
 						.getDataCustodianResourceEndpoint()
 						+ Routes.BATCH_SUBSCRIPTION.replace(
-								ESPI_RESOURCE, "").replace(
+								"espi/1_1/resource/", "").replace(
 								"{subscriptionId}",
 								subscription.getId().toString()));
 				authorization.setUpdated(new GregorianCalendar());
@@ -374,13 +344,12 @@
 
 		} else {
 
-			if(logger.isErrorEnabled()) {
-				logger.error("EspiTokenEnhancer: Invalid Grant_Type processed by Spring Security OAuth2 Framework:&n" +
-						"OAuth2Request Parameters = " + authentication.getOAuth2Request().getRequestParameters() +
-						"&n");
-			}
-
-			throw new AccessDeniedException("Unsupported ESPI OAuth2 grant_type");
+			System.out
+					.printf("EspiTokenEnhancer: Invalid Grant_Type processed by Spring Security OAuth2 Framework:\n"
+							+ "OAuth2Request Parameters = %s\n", authentication
+							.getOAuth2Request().getRequestParameters());
+			throw new AccessDeniedException(
+					String.format("Unsupported ESPI OAuth2 grant_type"));
 		}
 
 		return result;
