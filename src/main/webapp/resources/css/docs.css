--- conflicted
+++ resolved
@@ -1,35 +1,21 @@
 /*
-<<<<<<< HEAD
- *    Copyright (c) 2018-2020 Green Button Alliance, Inc.
- *
- *    Portions copyright (c) 2013-2018 EnergyOS.org
-=======
  *
  *    Copyright (c) 2018-2021 Green Button Alliance, Inc.
  *
  *    Portions (c) 2013-2018 EnergyOS.org
->>>>>>> 2c8cee81
  *
- *    Licensed under the Apache License, Version 2.0 (the "License");
- *    you may not use this file except in compliance with the License.
- *    You may obtain a copy of the License at
+ *     Licensed under the Apache License, Version 2.0 (the "License");
+ *     you may not use this file except in compliance with the License.
+ *     You may obtain a copy of the License at
  *
  *         http://www.apache.org/licenses/LICENSE-2.0
  *
-<<<<<<< HEAD
- *    Unless required by applicable law or agreed to in writing, software
- *    distributed under the License is distributed on an "AS IS" BASIS,
- *    WITHOUT WARRANTIES OR CONDITIONS OF ANY KIND, either express or implied.
- *    See the License for the specific language governing permissions and
- *    limitations under the License.
-=======
  *     Unless required by applicable law or agreed to in writing, software
  *     distributed under the License is distributed on an "AS IS" BASIS,
  *     WITHOUT WARRANTIES OR CONDITIONS OF ANY KIND, either express or implied.
  *     See the License for the specific language governing permissions and
  *     limitations under the License.
  *
->>>>>>> 2c8cee81
  */
 
 /* Add additional stylesheets below
@@ -402,13 +388,15 @@
   -webkit-box-shadow: 0 1px 2px rgba(0,0,0,.075);
      -moz-box-shadow: 0 1px 2px rgba(0,0,0,.075);
           box-shadow: 0 1px 2px rgba(0,0,0,.075);
-  margin-bottom: 20px;
-  padding: 9px;
 }
 .mini-layout,
 .mini-layout .mini-layout-body,
 .mini-layout.fluid .mini-layout-sidebar {
   height: 300px;
+}
+.mini-layout {
+  margin-bottom: 20px;
+  padding: 9px;
 }
 .mini-layout div {
   -webkit-border-radius: 3px;
@@ -537,7 +525,7 @@
 
 /* Example sites showcase */
 .example-sites {
-  margin-left: 20px;
+  xmargin-left: 20px;
 }
 .example-sites img {
   max-width: 100%;
@@ -780,13 +768,12 @@
   font-size: 14px;
   font-weight: bold;
   line-height: 43px;
-  color: #468847;
+  color: #999;
   text-align: center;
-  border: 1px solid #d6e9c6;
+  border: 1px solid #ddd;
   -webkit-border-radius: 4px;
      -moz-border-radius: 4px;
           border-radius: 4px;
-  background-color: #dff0d8;
 }
 .responsive-utilities-test li + li {
   margin-left: 10px;
@@ -801,6 +788,12 @@
      -moz-border-radius: 4px;
           border-radius: 4px;
 }
+.responsive-utilities-test span {
+  color: #468847;
+  background-color: #dff0d8;
+  border: 1px solid #d6e9c6;
+}
+
 
 
 /* Sidenav for Docs
