<%@ taglib prefix="c" uri="http://java.sun.com/jsp/jstl/core" %>
<%--
  ~ Copyright 2013 EnergyOS.org
  ~
  ~    Licensed under the Apache License, Version 2.0 (the "License");
  ~    you may not use this file except in compliance with the License.
  ~    You may obtain a copy of the License at
  ~
  ~        http://www.apache.org/licenses/LICENSE-2.0
  ~
  ~    Unless required by applicable law or agreed to in writing, software
  ~    distributed under the License is distributed on an "AS IS" BASIS,
  ~    WITHOUT WARRANTIES OR CONDITIONS OF ANY KIND, either express or implied.
  ~    See the License for the specific language governing permissions and
  ~    limitations under the License.
  --%>
<script src="<c:url value='/resources/js/jquery.min.js'/>"></script>

<footer id="footer">
<<<<<<< HEAD
<div style="float:left;">
  <img src="<c:url value='/resources/ico/favicon.png'/>" width="20"/>&nbsp;<a href="http://www.greenbuttondata.org">Green Button for America</a>
</div>
<div>
      	<ul class="inline pull-right">
            <li>&copy; <a href="http://www.energyos.org/">EnergyOS</a> 2013, 2014</li>
            <li><a href="<c:url value='/TermsOfService' />">Terms of Service</a></li>
            <li><a href="<c:url value='/UsagePolicy' />">Usage Policy</a></li>
=======
<hr size="4">
	<div style="width:100%; margin-left: auto 0px;">

		<ul class="inline">
			<li><img src="<c:url value='/resources/ico/favicon.png'/>"
				width="20" />&nbsp;<a href="http://www.greenbuttondata.org">Green Button for America</a></li>
			<li>|| <a href="<c:url value='/TermsOfService' />">Terms of Service</a></li>
			<li>|| <a href="<c:url value='/UsagePolicy' />">Usage Policy</a></li>
			<li>|| <a href="<c:url value='/about-version' />">About</a></li>
			<li>|| <a href="<c:url value='/Sponsors' /> ">Sponsors</a></li>
			<li>|| &copy; <a href="http://www.EnergyOS.org/">EnergyOS.org</a> 2013, 2014 </li>
>>>>>>> e533b01e
		</ul>

	</div>
	
	</footer>
<|MERGE_RESOLUTION|>--- conflicted
+++ resolved
@@ -17,16 +17,6 @@
 <script src="<c:url value='/resources/js/jquery.min.js'/>"></script>
 
 <footer id="footer">
-<<<<<<< HEAD
-<div style="float:left;">
-  <img src="<c:url value='/resources/ico/favicon.png'/>" width="20"/>&nbsp;<a href="http://www.greenbuttondata.org">Green Button for America</a>
-</div>
-<div>
-      	<ul class="inline pull-right">
-            <li>&copy; <a href="http://www.energyos.org/">EnergyOS</a> 2013, 2014</li>
-            <li><a href="<c:url value='/TermsOfService' />">Terms of Service</a></li>
-            <li><a href="<c:url value='/UsagePolicy' />">Usage Policy</a></li>
-=======
 <hr size="4">
 	<div style="width:100%; margin-left: auto 0px;">
 
@@ -38,7 +28,6 @@
 			<li>|| <a href="<c:url value='/about-version' />">About</a></li>
 			<li>|| <a href="<c:url value='/Sponsors' /> ">Sponsors</a></li>
 			<li>|| &copy; <a href="http://www.EnergyOS.org/">EnergyOS.org</a> 2013, 2014 </li>
->>>>>>> e533b01e
 		</ul>
 
 	</div>
