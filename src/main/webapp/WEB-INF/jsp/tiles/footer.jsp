<%@ taglib prefix="c" uri="http://java.sun.com/jsp/jstl/core" %>
<%--
  ~ Copyright 2013, 2014 EnergyOS.org
  ~
  ~    Licensed under the Apache License, Version 2.0 (the "License");
  ~    you may not use this file except in compliance with the License.
  ~    You may obtain a copy of the License at
  ~
  ~        http://www.apache.org/licenses/LICENSE-2.0
  ~
  ~    Unless required by applicable law or agreed to in writing, software
  ~    distributed under the License is distributed on an "AS IS" BASIS,
  ~    WITHOUT WARRANTIES OR CONDITIONS OF ANY KIND, either express or implied.
  ~    See the License for the specific language governing permissions and
  ~    limitations under the License.
  --%>

    <!-- Placed at the end of the document so the pages load faster -->
    <script src="<c:url value='/resources/js/jquery.min.js'/>"></script>
<footer>
<hr>
<<<<<<< HEAD
<div style="float:left;">
  <img src="<c:url value='/resources/ico/favicon.png'/>" width="20"/>&nbsp;<a href="http://www.greenbuttondata.org">Green Button for America</a>
</div>

<div style="float:right; margin-top:5px;">&copy; <a href="http://www.EnergyOS.org/">EnergyOS.org</a> 2013, 2014</div>

=======
	<div style="width:100%; margin-left: auto 0px;">

		<ul class="inline">
			<li><img src="<c:url value='/resources/ico/favicon.png'/>"
				width="20" />&nbsp;<a href="http://www.greenbuttondata.org">Green Button for America</a></li>
			<li>|| <a href="<c:url value='/TermsOfService' />">Terms of Service</a></li>
			<li>|| <a href="<c:url value='/UsagePolicy' />">Usage Policy</a></li>
			<li>|| <a href="<c:url value='/about-version' />">About</a></li>
			<li>|| <a href="<c:url value='/Sponsors' /> ">Sponsors</a></li>
			<li>|| &copy; <a href="http://www.EnergyOS.org/">EnergyOS.org</a> 2013, 2014 </li>
		</ul>

	</div>
>>>>>>> 4c141a2a
</footer><|MERGE_RESOLUTION|>--- conflicted
+++ resolved
@@ -19,14 +19,6 @@
     <script src="<c:url value='/resources/js/jquery.min.js'/>"></script>
 <footer>
 <hr>
-<<<<<<< HEAD
-<div style="float:left;">
-  <img src="<c:url value='/resources/ico/favicon.png'/>" width="20"/>&nbsp;<a href="http://www.greenbuttondata.org">Green Button for America</a>
-</div>
-
-<div style="float:right; margin-top:5px;">&copy; <a href="http://www.EnergyOS.org/">EnergyOS.org</a> 2013, 2014</div>
-
-=======
 	<div style="width:100%; margin-left: auto 0px;">
 
 		<ul class="inline">
@@ -40,5 +32,4 @@
 		</ul>
 
 	</div>
->>>>>>> 4c141a2a
 </footer>