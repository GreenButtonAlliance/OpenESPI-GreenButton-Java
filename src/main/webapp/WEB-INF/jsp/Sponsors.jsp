--- conflicted
+++ resolved
@@ -1,43 +1,26 @@
 <%@ taglib prefix="c" uri="http://java.sun.com/jsp/jstl/core" %>
 <%--
-<<<<<<< HEAD
-  ~    Copyright (c) 2018-2020 Green Button Alliance, Inc.
-  ~
-  ~    Portions copyright (c) 2013-2018 EnergyOS.org
-=======
   ~
   ~    Copyright (c) 2018-2021 Green Button Alliance, Inc.
   ~
   ~    Portions (c) 2013-2018 EnergyOS.org
->>>>>>> 2c8cee81
   ~
-  ~    Licensed under the Apache License, Version 2.0 (the "License");
-  ~    you may not use this file except in compliance with the License.
-  ~    You may obtain a copy of the License at
+  ~     Licensed under the Apache License, Version 2.0 (the "License");
+  ~     you may not use this file except in compliance with the License.
+  ~     You may obtain a copy of the License at
   ~
   ~         http://www.apache.org/licenses/LICENSE-2.0
   ~
-<<<<<<< HEAD
-  ~    Unless required by applicable law or agreed to in writing, software
-  ~    distributed under the License is distributed on an "AS IS" BASIS,
-  ~    WITHOUT WARRANTIES OR CONDITIONS OF ANY KIND, either express or implied.
-  ~    See the License for the specific language governing permissions and
-  ~    limitations under the License.
-=======
   ~     Unless required by applicable law or agreed to in writing, software
   ~     distributed under the License is distributed on an "AS IS" BASIS,
   ~     WITHOUT WARRANTIES OR CONDITIONS OF ANY KIND, either express or implied.
   ~     See the License for the specific language governing permissions and
   ~     limitations under the License.
   ~
->>>>>>> 2c8cee81
   --%>
 
 <!DOCTYPE html>
 <html lang="en">
-<head>
-    <title>Sponsors</title>
-</head>
 
 <jsp:include page="tiles/head.jsp"/>
 
@@ -51,16 +34,22 @@
 
 <h3>Sponsors</h3>
 
-<h4><a href="http://www.openespi.org">ESPI Open Source Development Community</a></h4>
+<h4><a href="http://www.openespi.org">OpenESPI Open Source Development Community</a></h4>
 <dl>
-<dt><a href="http://www.greenbuttonalliance.org">Green Button Alliance, Inc.</a></dt>
+<dt><a href="http://www.energyos.org">EnergyOS.org</a></dt>
 <dt><a href="http://www.nist.gov">National Institute of Standards and Technology</a></dt>
+<dt><a href="http://pivotallabs.com/">Pivotal Labs</a></dt>
+<dt><a href="http://www.peoplepowerco.com">People Power Company</a></dt>
+<dt><a href="http://www.opencommons.org">OpenCommons.org</a></dt>
+<dt>Hypertek Inc.</dt>
 <dt>REMI Networks</dt>
 </dl>
-<h4><a href="https://sandbox.greenbuttonalliance.org:8443">Green Button Alliance, Inc. Sandbox</a></h4>
+<h4><a href="https://services.greenbuttondata.org">Green Button Sandbox</a></h4>
 <dl>
-<dt><a href="http://www.greenbuttonalliance.org">Green Button Alliance, Inc.</a></dt>
+<dt><a href="http://www.energyos.org">EnergyOS.org</a></dt>
 <dt><a href="http://www.nist.gov">National Institute of Standards and Technology</a></dt>
+<dt><a href="http://www.enernex.com">EnerNex</a></dt>
+<dt>HyperTek Inc.</dt>
 </dl>
         </div>
     </div>
