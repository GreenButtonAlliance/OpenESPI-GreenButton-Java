--- conflicted
+++ resolved
@@ -1,44 +1,27 @@
 <%@ taglib prefix="c" uri="http://java.sun.com/jsp/jstl/core" %>
 <%@ taglib prefix="security" uri="http://www.springframework.org/security/tags" %>
 <%--
-<<<<<<< HEAD
-  ~    Copyright (c) 2018-2020 Green Button Alliance, Inc.
-  ~
-  ~    Portions copyright (c) 2013-2018 EnergyOS.org
-=======
   ~
   ~    Copyright (c) 2018-2021 Green Button Alliance, Inc.
   ~
   ~    Portions (c) 2013-2018 EnergyOS.org
->>>>>>> 2c8cee81
   ~
-  ~    Licensed under the Apache License, Version 2.0 (the "License");
-  ~    you may not use this file except in compliance with the License.
-  ~    You may obtain a copy of the License at
+  ~     Licensed under the Apache License, Version 2.0 (the "License");
+  ~     you may not use this file except in compliance with the License.
+  ~     You may obtain a copy of the License at
   ~
   ~         http://www.apache.org/licenses/LICENSE-2.0
   ~
-<<<<<<< HEAD
-  ~    Unless required by applicable law or agreed to in writing, software
-  ~    distributed under the License is distributed on an "AS IS" BASIS,
-  ~    WITHOUT WARRANTIES OR CONDITIONS OF ANY KIND, either express or implied.
-  ~    See the License for the specific language governing permissions and
-  ~    limitations under the License.
-=======
   ~     Unless required by applicable law or agreed to in writing, software
   ~     distributed under the License is distributed on an "AS IS" BASIS,
   ~     WITHOUT WARRANTIES OR CONDITIONS OF ANY KIND, either express or implied.
   ~     See the License for the specific language governing permissions and
   ~     limitations under the License.
   ~
->>>>>>> 2c8cee81
   --%>
 
 <!DOCTYPE html>
 <html lang="en">
-<head>
-    <title>Data Custodian</title>
-</head>
 
 <jsp:include page="/WEB-INF/jsp/tiles/head.jsp"/>
 
@@ -61,7 +44,7 @@
   xmlhttp.setRequestHeader ("Authorization", "Bearer 688b026c-665f-4994-9139-6b21b13fbeee");
   xmlhttp.setRequestHeader ("Content-type", "text/plain");
   xmlhttp.withCredentials = true;
-  xmlhttp.setRequestHeader ("Host", "sandbox.greenbuttonalliance.org:8443");
+  xmlhttp.setRequestHeader ("Host", "services.greenbuttondata.org");
   xmlhttp.onreadystatechange = OnStateChange;
   xmlhttp.send (null);
 }
@@ -80,18 +63,14 @@
 
     <!-- Main hero unit for a primary marketing message or call to action -->
     <div class="hero-unit">
-	<h2>Welcome to the <a href="http://www.greenbuttonalliance.org">Green Button Alliance, Inc.</a> Green Button Data
-        Custodian
-    </h2>
-	<p><a href="http://www.greenbuttonalliance.org">Green Button Alliance, Inc.</a> provides a reference Green Button Data
-        Custodian implementation of the North American Energy Standards Board (NAESB) REQ.21 Energy Service Provider Interface
-        (ESPI) Standard. This implementation supports a full complement of Green Button facilities and, as an
-        <a href="https://github.com/GreenButtonAlliance/OpenESPI-DataCustodian-java">Open Source project</a>,
-        is freely available for download by any interested parties.</p>
+	<h2>Welcome to the <a href="http://www.energyos.org">EnergyOS</a> Green Button Data Custodian</h2>
+	<p><a href="http://www.energyos.org">EnergyOS</a> has, with the support of <a href="http://pivotallabs.com/">Pivotal Labs</a>, prepared a reference Green Button
+	Data Custodian implementation. This implementation supports a full complement of Green Button facilities and, as an 
+	<a href="https://github.com/energyos">Open Source project</a>, is freely available for download by any interested parties.</p>
 	<p>
 
 	<span class="inline pull-left"><a href="http://www.greenbuttondata.org" class="btn btn-primary btn-large">Learn more about Green Button &raquo;</a></span>
-    <span class="inline pull-right"><a href="http://www.greenbuttondata.org" class="btn btn-primary btn-large">Learn more about Green Button Alliance, Inc. Open Source &raquo;</a></span>
+    <span class="inline pull-right"><a href="http://www.greenbuttondata.org" class="btn btn-primary btn-large">Learn more about EnergyOS Open Source &raquo;</a></span>
     </p>
     </div>
 
@@ -102,30 +81,31 @@
             <h3>Data Custodian Services</h3>
             <p>Green Button Data Custodians may, with the authorization of the Retail Customer, publish energy and resource usage information 
             to registered <a href="/DataCustodian">Green Button Third Party Service Providers</a>. These published information streams allow
-            Third Party applications to provide new and innovative services to energy consumers!</p>
+            Third Party to provide new and innovative services to energy consumers!</p>
             <p><a class="btn" href="#">View details &raquo;</a></p>
         </div>
         <div class="span4">
             <h3>Developers Guide</h3>
-            <p>The Green Button Developers Guide provides an overview and detailed information on Green Button interfaces and data feeds.
-               You will learn about Atom feeds and the OData standard from which Green Button was derived, as well as the details
-               of the Energy Usage (EUI) and Personal Identified (PII) Information contained in Green Button EUI and PII feeds.
+            <p>The Green Button Developers Guide provides both overview and detailed information on the mechanisms of Green Button.
+               You can learn about Atom feeds and the OData standard from which Green Button was derived, as well as the details
+               of the Energy Usage Information contained in Green Button feeds. 
                </p>
-            <p><a class="btn" href="http://greenbuttonalliance.github.io/OpenESPI-GreenButton-API-Documentation/">View details &raquo;</a></p>
+            <p><a class="btn" href="http://energyos.github.io/OpenESPI-GreenButton-API-Documentation/">View details &raquo;</a></p>
         </div>
         <div class="span4">
             <h3>API Reference</h3>
-            <p>Green Button Connect My Data (CMD) services are available via REST APIs. APIs allow the developer to use the Green Button Alliance, Inc. Custodian and
-               Third Party servers, hosted by an Amazon Web Service EC2 Instance, to develop new applications, providing services and features to engage Retail Customers
-               to better understand their energy usage.
+            <p>Green Button services are also available via RESTful APIs. APIs allow the developer to use the EnergyOS Data Custodian and
+               Third Party servers, hosted at GreenButtonData.org, to develop new applications, providing services and features to better engage the Retail Customer
+               to understand their energy usage.
                </p>
-            <p><a class="btn" href="http://greenbuttonalliance.github.io/OpenESPI-GreenButton-API-Documentation/API/">View details &raquo;</a></p>
+            <p><a class="btn" href="http://energyos.github.io/OpenESPI-GreenButton-API-Documentation/API/">View details &raquo;</a></p>
         </div>
     </div>
     <div>
-    NOTE:  Please use caution when either resetting or initializing the sandbox. This facility is in place only until we have the capability of providing private/individual
+    NOTE:  Please use caution when either reseting or initializing the sandbox. This facility is in place only until we have the capability of providing private/individual
     sandbox services.
     <hr />
+    <center>
     <table width="40%">
     <tr>
     <td>
