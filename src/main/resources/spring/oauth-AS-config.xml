--- conflicted
+++ resolved
@@ -1,225 +1,211 @@
 <?xml version="1.0" encoding="UTF-8" ?>
 <!--
-<<<<<<< HEAD
-  ~    Copyright (c) 2018-2020 Green Button Alliance, Inc.
-  ~
-  ~    Portions copyright (c) 2013-2018 EnergyOS.org
-=======
   ~
   ~    Copyright (c) 2018-2021 Green Button Alliance, Inc.
   ~
   ~    Portions (c) 2013-2018 EnergyOS.org
->>>>>>> 2c8cee81
-  ~
-  ~    Licensed under the Apache License, Version 2.0 (the "License");
-  ~    you may not use this file except in compliance with the License.
-  ~    You may obtain a copy of the License at
+  ~
+  ~     Licensed under the Apache License, Version 2.0 (the "License");
+  ~     you may not use this file except in compliance with the License.
+  ~     You may obtain a copy of the License at
   ~
   ~         http://www.apache.org/licenses/LICENSE-2.0
   ~
-<<<<<<< HEAD
-  ~    Unless required by applicable law or agreed to in writing, software
-  ~    distributed under the License is distributed on an "AS IS" BASIS,
-  ~    WITHOUT WARRANTIES OR CONDITIONS OF ANY KIND, either express or implied.
-  ~    See the License for the specific language governing permissions and
-  ~    limitations under the License.
-=======
   ~     Unless required by applicable law or agreed to in writing, software
   ~     distributed under the License is distributed on an "AS IS" BASIS,
   ~     WITHOUT WARRANTIES OR CONDITIONS OF ANY KIND, either express or implied.
   ~     See the License for the specific language governing permissions and
   ~     limitations under the License.
   ~
->>>>>>> 2c8cee81
   -->
 
 <beans xmlns="http://www.springframework.org/schema/beans"
-       xmlns:xsi="http://www.w3.org/2001/XMLSchema-instance"
-       xmlns:oauth="http://www.springframework.org/schema/security/oauth2"
-       xmlns:sec="http://www.springframework.org/schema/security"
-       xsi:schemaLocation=
-               "http://www.springframework.org/schema/beans
+	   xmlns:xsi="http://www.w3.org/2001/XMLSchema-instance"
+	   xmlns:oauth="http://www.springframework.org/schema/security/oauth2"
+	   xmlns:sec="http://www.springframework.org/schema/security"
+	   xsi:schemaLocation=
+			   "http://www.springframework.org/schema/beans
        		 http://www.springframework.org/schema/beans/spring-beans-3.2.xsd
 			 http://www.springframework.org/schema/security
 			 http://www.springframework.org/schema/security/spring-security-3.2.xsd
 			 http://www.springframework.org/schema/security/oauth2
-			 http://www.springframework.org/schema/security/spring-security-oauth2-1.0.xsd">
-
-    <!-- Used by Token store -->
+			 http://www.springframework.org/schema/security/spring-security-oauth2-1.0.xsd">						   
+
+	<!-- Used by Token store -->    
     <bean id="mysqlTokenStore"
-          class="org.springframework.jdbc.datasource.DriverManagerDataSource">
-        <property name="driverClassName" value="com.mysql.jdbc.Driver"/>
-        <property name="url" value="jdbc:mysql://localhost:3306/tokenstore"/>
-        <property name="username" value="root"/>
-        <property name="password" value="password"/>
-    </bean>
-
-    <!-- Used by Client Details Service -->
-    <bean id="mysqlClientDetails"
-          class="org.springframework.jdbc.datasource.DriverManagerDataSource">
-        <property name="driverClassName" value="com.mysql.jdbc.Driver"/>
-        <property name="url" value="jdbc:mysql://localhost:3306/tokenstore"/>
-        <property name="username" value="root"/>
-        <property name="password" value="password"/>
-    </bean>
-
-    <!-- Used by Authorization Code Service -->
-    <bean id="mysqlAuthorizationCode"
-          class="org.springframework.jdbc.datasource.DriverManagerDataSource">
-        <property name="driverClassName" value="com.mysql.jdbc.Driver"/>
-        <property name="url" value="jdbc:mysql://localhost:3306/tokenstore"/>
-        <property name="username" value="root"/>
-        <property name="password" value="password"/>
-    </bean>
-
-    <!-- Authorization server configuration -->
-    <oauth:authorization-server
-            client-details-service-ref="clientDetailsService"
-            token-services-ref="tokenServices"
-            user-approval-handler-ref="userApprovalHandler"
-            token-endpoint-url="/oauth/token"
-            authorization-endpoint-url="/oauth/authorize" >
-        <oauth:authorization-code authorization-code-services-ref="authorizationCodeServices"/>
+    	class="org.springframework.jdbc.datasource.DriverManagerDataSource">
+    	<property name="driverClassName" value="com.mysql.jdbc.Driver"/>
+    	<property name="url" value="jdbc:mysql://localhost:3306/tokenstore"/>
+    	<property name="username" value="root"/>
+    	<property name="password" value="password"/>   
+    </bean>
+
+	<!-- Used by Client Details Service -->
+	<bean id="mysqlClientDetails"
+		class="org.springframework.jdbc.datasource.DriverManagerDataSource">
+		<property name="driverClassName" value="com.mysql.jdbc.Driver"/>
+		<property name="url" value="jdbc:mysql://localhost:3306/tokenstore"/>
+		<property name="username" value="root"/>
+		<property name="password" value="password"/>	
+	</bean>
+	
+	<!-- Used by Authorization Code Service -->
+	<bean id="mysqlAuthorizationCode"
+		class="org.springframework.jdbc.datasource.DriverManagerDataSource">
+		<property name="driverClassName" value="com.mysql.jdbc.Driver"/>
+		<property name="url" value="jdbc:mysql://localhost:3306/tokenstore"/>
+		<property name="username" value="root"/>
+		<property name="password" value="password"/>	
+	</bean>
+
+	<!-- Authorization server configuration -->		        
+    <oauth:authorization-server 
+    	client-details-service-ref="clientDetailsService"
+    	token-services-ref="tokenServices"
+        user-approval-handler-ref="userApprovalHandler"    	    	
+        token-endpoint-url="/oauth/token"    	
+        authorization-endpoint-url="/oauth/authorize" >
+        <oauth:authorization-code authorization-code-services-ref="authorizationCodeServices"/>           	
         <oauth:refresh-token />
-        <oauth:client-credentials />
+        <oauth:client-credentials />      	    	
     </oauth:authorization-server>
 
-    <!-- Services for clients -->
-    <sec:authentication-manager id="clientAuthenticationManager"
-                                xmlns="http://www.springframework.org/schema/security">
+	<!-- Services for clients -->
+    <sec:authentication-manager id="clientAuthenticationManager" 
+    	xmlns="http://www.springframework.org/schema/security">
         <sec:authentication-provider user-service-ref="clientDetailsUserService" />
     </sec:authentication-manager>
-
-    <!-- TODO: Implement Spring Security Configuration feature to eliminate XML maintenance -->
-    <!-- 	<oauth:client-details-service id="clientDetailsService"> -->
-
-    <!-- Third Party Application ROLE_USER parameters -->
-    <!-- 		<oauth:client client-id="third_party" -->
-    <!-- 			secret="secret" -->
-    <!-- 			access-token-validity="360" -->
-    <!-- 			refresh-token-validity="3600" -->
-    <!-- 			scope="FB=4_5_15;IntervalDuration=3600;BlockDuration=monthly;HistoryLength=13,FB=4_5_15;IntervalDuration=900;BlockDuration=monthly;HistoryLength=13" -->
-    <!-- 			authorized-grant-types="authorization_code,refresh_token" -->
-    <!-- 			authorities="ROLE_USER"  /> -->
-
-    <!-- Third Party Application ROLE_ADMIN parameters -->
-    <!-- 		<oauth:client client-id="third_party_admin" -->
-    <!-- 			secret="secret" -->
-    <!-- 			access-token-validity="360" -->
-    <!-- 			scope="ThirdParty_Admin_Access"				 -->
-    <!-- 			authorized-grant-types="client_credentials" -->
-    <!-- 			authorities="ROLE_TP_ADMIN" /> -->
-
-    <!-- Data Custodian Application ROLE_ADMIN parameters -->
-    <!-- 		<oauth:client client-id="data_custodian_admin" -->
-    <!-- 			secret="secret" -->
-    <!-- 			access-token-validity="360" -->
-    <!-- 			scope="DataCustodian_Admin_Access"				 -->
-    <!-- 			authorized-grant-types="client_credentials" -->
-    <!-- 			authorities="ROLE_DC_ADMIN" /> -->
-
-    <!-- Additional User Definition examples -->
-    <!-- 		<oauth:client client-id="my-trusted-client-with-secret" -->
-    <!-- 			authorized-grant-types="password,authorization_code,refresh_token,implicit" -->
-    <!-- 			secret="somesecret" authorities="ROLE_CLIENT, ROLE_TRUSTED_CLIENT" />	 -->
-    <!-- 		<oauth:client client-id="my-less-trusted-client" -->
-    <!-- 			authorized-grant-types="authorization_code,implicit" authorities="ROLE_CLIENT" /> -->
-    <!-- 		<oauth:client client-id="my-less-trusted-autoapprove-client" -->
-    <!-- 			authorized-grant-types="implicit" authorities="ROLE_CLIENT" scope="read,write,trust" -->
-    <!-- 			autoapprove="true" /> -->
-    <!-- 		<oauth:client client-id="my-client-with-registered-redirect" -->
-    <!-- 			authorized-grant-types="authorization_code,client_credentials" -->
-    <!-- 			authorities="ROLE_CLIENT" redirect-uri="http://anywhere?key=value" -->
-    <!-- 			scope="read,trust" /> -->
-    <!-- 		<oauth:client client-id="my-untrusted-client-with-registered-redirect" -->
-    <!-- 			authorized-grant-types="authorization_code" authorities="ROLE_CLIENT" -->
-    <!-- 			redirect-uri="http://anywhere" scope="read" /> -->
-    <!-- 		<oauth:client client-id="tonr" resource-ids="sparklr" -->
-    <!-- 			authorized-grant-types="authorization_code,implicit" authorities="ROLE_CLIENT" -->
-    <!-- 			scope="read,write" secret="secret" /> -->
-    <!-- 		<oauth:client client-id="tonr-with-redirect" -->
-    <!-- 			resource-ids="sparklr" authorized-grant-types="authorization_code,implicit" -->
-    <!-- 			authorities="ROLE_CLIENT" scope="read,write" secret="secret" -->
-    <!-- 			redirect-uri="${tonr.redirect:http://localhost:8080/tonr2/sparklr/redirect}" /> -->
-
-    <!-- 	</oauth:client-details-service>    -->
-
-    <!-- Services for resolving Users -->
-    <authentication-manager alias="authenticationManager"
-                            xmlns="http://www.springframework.org/schema/security">
+ 
+ 	<!-- TODO: Implement Spring Security Configuration feature to eliminate XML maintenance -->   	    
+<!-- 	<oauth:client-details-service id="clientDetailsService"> -->
+	
+		<!-- Third Party Application ROLE_USER parameters -->
+<!-- 		<oauth:client client-id="third_party" -->
+<!-- 			secret="secret" -->
+<!-- 			access-token-validity="360" -->
+<!-- 			refresh-token-validity="3600" -->
+<!-- 			scope="FB=4_5_15;IntervalDuration=3600;BlockDuration=monthly;HistoryLength=13,FB=4_5_15;IntervalDuration=900;BlockDuration=monthly;HistoryLength=13" -->
+<!-- 			authorized-grant-types="authorization_code,refresh_token" -->
+<!-- 			authorities="ROLE_USER"  /> -->
+
+		<!-- Third Party Application ROLE_ADMIN parameters -->
+<!-- 		<oauth:client client-id="third_party_admin" -->
+<!-- 			secret="secret" -->
+<!-- 			access-token-validity="360" -->
+<!-- 			scope="ThirdParty_Admin_Access"				 -->
+<!-- 			authorized-grant-types="client_credentials" -->
+<!-- 			authorities="ROLE_TP_ADMIN" /> -->
+
+		<!-- Data Custodian Application ROLE_ADMIN parameters -->
+<!-- 		<oauth:client client-id="data_custodian_admin" -->
+<!-- 			secret="secret" -->
+<!-- 			access-token-validity="360" -->
+<!-- 			scope="DataCustodian_Admin_Access"				 -->
+<!-- 			authorized-grant-types="client_credentials" -->
+<!-- 			authorities="ROLE_DC_ADMIN" /> -->
+			
+		<!-- Additional User Definition examples -->			
+<!-- 		<oauth:client client-id="my-trusted-client-with-secret" -->
+<!-- 			authorized-grant-types="password,authorization_code,refresh_token,implicit" -->
+<!-- 			secret="somesecret" authorities="ROLE_CLIENT, ROLE_TRUSTED_CLIENT" />	 -->					
+<!-- 		<oauth:client client-id="my-less-trusted-client" -->
+<!-- 			authorized-grant-types="authorization_code,implicit" authorities="ROLE_CLIENT" /> -->
+<!-- 		<oauth:client client-id="my-less-trusted-autoapprove-client" -->
+<!-- 			authorized-grant-types="implicit" authorities="ROLE_CLIENT" scope="read,write,trust" -->
+<!-- 			autoapprove="true" /> -->
+<!-- 		<oauth:client client-id="my-client-with-registered-redirect" -->
+<!-- 			authorized-grant-types="authorization_code,client_credentials" -->
+<!-- 			authorities="ROLE_CLIENT" redirect-uri="http://anywhere?key=value" -->
+<!-- 			scope="read,trust" /> -->
+<!-- 		<oauth:client client-id="my-untrusted-client-with-registered-redirect" -->
+<!-- 			authorized-grant-types="authorization_code" authorities="ROLE_CLIENT" -->
+<!-- 			redirect-uri="http://anywhere" scope="read" /> -->
+<!-- 		<oauth:client client-id="tonr" resource-ids="sparklr" -->
+<!-- 			authorized-grant-types="authorization_code,implicit" authorities="ROLE_CLIENT" -->
+<!-- 			scope="read,write" secret="secret" /> -->
+<!-- 		<oauth:client client-id="tonr-with-redirect" -->
+<!-- 			resource-ids="sparklr" authorized-grant-types="authorization_code,implicit" -->
+<!-- 			authorities="ROLE_CLIENT" scope="read,write" secret="secret" -->
+<!-- 			redirect-uri="${tonr.redirect:http://localhost:8080/tonr2/sparklr/redirect}" /> -->
+
+<!-- 	</oauth:client-details-service>    -->
+
+	<!-- Services for resolving Users -->
+    <authentication-manager alias="authenticationManager" 
+    	xmlns="http://www.springframework.org/schema/security">
         <authentication-provider user-service-ref="retailCustomerServiceImpl"/>
     </authentication-manager>
-
+    
     <bean id="clientDetailsService"
-          class="org.springframework.security.oauth2.provider.client.JdbcClientDetailsService" >
-        <constructor-arg ref="mysqlClientDetails" />
-    </bean>
-
-    <bean id="clientDetailsUserService"
-          class="org.springframework.security.oauth2.provider.client.ClientDetailsUserDetailsService">
+    	class="org.springframework.security.oauth2.provider.client.JdbcClientDetailsService" >
+    	<constructor-arg ref="mysqlClientDetails" />
+    </bean>
+             
+    <bean id="clientDetailsUserService" 
+    	class="org.springframework.security.oauth2.provider.client.ClientDetailsUserDetailsService">
         <constructor-arg ref="clientDetailsService" />
     </bean>
 
-    <!-- Token Management -->
-    <bean id="tokenServices"
-          class="org.springframework.security.oauth2.provider.token.DefaultTokenServices">
+	<!-- Token Management -->        
+    <bean id="tokenServices" 
+    	class="org.springframework.security.oauth2.provider.token.DefaultTokenServices">
         <property name="tokenStore" ref="tokenStore" />
-        <property name="tokenEnhancer" ref="tokenEnhancer"/>
+        <property name="tokenEnhancer" ref="tokenEnhancer"/>        
         <property name="supportRefreshToken" value="true" />
         <property name="clientDetailsService" ref="clientDetailsService" />
     </bean>
-
-    <bean id="tokenStore"
-          class="org.springframework.security.oauth2.provider.token.store.JdbcTokenStore" >
-        <constructor-arg ref="mysqlTokenStore" />
-    </bean>
-
+    
+    <bean id="tokenStore" 
+    	class="org.springframework.security.oauth2.provider.token.store.JdbcTokenStore" >
+    	<constructor-arg ref="mysqlTokenStore" />
+    </bean>
+ 
     <bean id="tokenEnhancer" class="org.greenbuttonalliance.espi.datacustodian.oauth.EspiTokenEnhancer">
     </bean>
-
+    
     <bean id="authorizationCodeServices"
-          class="org.springframework.security.oauth2.provider.code.JdbcAuthorizationCodeServices" >
-        <constructor-arg ref="mysqlAuthorizationCode"/>
-    </bean>
-
-    <!-- Token Approval Handler -->
-    <bean id="userApprovalHandler"
-          class="org.greenbuttonalliance.espi.datacustodian.oauth.EspiUserApprovalHandler">
-        <property name="approvalStore" ref="approvalStore" />
-        <property name="clientDetailsService" ref="clientDetailsService" />
-        <property name="requestFactory" ref="requestFactory" />
-    </bean>
-
-    <bean id="approvalStore"
-          class="org.springframework.security.oauth2.provider.approval.TokenApprovalStore">
-        <property name="tokenStore" ref="tokenStore" />
-    </bean>
-
-    <bean id="requestFactory"
-          class="org.springframework.security.oauth2.provider.request.DefaultOAuth2RequestFactory">
-        <constructor-arg name="clientDetailsService" ref="clientDetailsService" />
-    </bean>
-
-    <!-- Resource server -->
-    <oauth:resource-server id="resourceServerFilter"
-                           resource-id="DataCustodian" token-services-ref="tokenServices" />
-
+    	class="org.springframework.security.oauth2.provider.code.JdbcAuthorizationCodeServices" >
+    	<constructor-arg ref="mysqlAuthorizationCode"/>	
+    </bean>     
+
+	<!-- Token Approval Handler -->
+	<bean id="userApprovalHandler"
+		class="org.greenbuttonalliance.espi.datacustodian.oauth.EspiUserApprovalHandler">
+		<property name="approvalStore" ref="approvalStore" />
+		<property name="clientDetailsService" ref="clientDetailsService" />
+		<property name="requestFactory" ref="requestFactory" />
+	</bean>    
+
+	<bean id="approvalStore"
+		class="org.springframework.security.oauth2.provider.approval.TokenApprovalStore">
+		<property name="tokenStore" ref="tokenStore" />
+	</bean>
+
+	<bean id="requestFactory"
+		class="org.springframework.security.oauth2.provider.request.DefaultOAuth2RequestFactory">
+		<constructor-arg name="clientDetailsService" ref="clientDetailsService" />
+	</bean>	           
+
+	<!-- Resource server -->
+    <oauth:resource-server id="resourceServerFilter" 
+    	resource-id="DataCustodian" token-services-ref="tokenServices" />
+    
     <http pattern="/oauth/token" create-session="stateless"
-          authentication-manager-ref="clientAuthenticationManager"
-          xmlns="http://www.springframework.org/schema/security">
-        <intercept-url pattern="/oauth/token" access="IS_AUTHENTICATED_FULLY" />
-        <anonymous enabled="false" />
-        <http-basic entry-point-ref="clientAuthenticationEntryPoint" />
-        <access-denied-handler ref="oauthAccessDeniedHandler" />
+    	authentication-manager-ref="clientAuthenticationManager"
+    	xmlns="http://www.springframework.org/schema/security">
+    	<intercept-url pattern="/oauth/token" access="IS_AUTHENTICATED_FULLY" />
+    	<anonymous enabled="false" />
+    	<http-basic entry-point-ref="clientAuthenticationEntryPoint" />
+    	<access-denied-handler ref="oauthAccessDeniedHandler" />
     </http>
-
-    <bean id="clientCredentialsTokenEndpointFilter"
-          class="org.springframework.security.oauth2.provider.client.ClientCredentialsTokenEndpointFilter">
-        <property name="authenticationManager" ref="clientAuthenticationManager" />
-    </bean>
-
-    <bean id="accessDecisionManager" class="org.springframework.security.access.vote.UnanimousBased"
-          xmlns="http://www.springframework.org/schema/beans">
+	   	
+	<bean id="clientCredentialsTokenEndpointFilter"
+		class="org.springframework.security.oauth2.provider.client.ClientCredentialsTokenEndpointFilter">
+		<property name="authenticationManager" ref="clientAuthenticationManager" />
+	</bean>
+	
+    <bean id="accessDecisionManager" class="org.springframework.security.access.vote.UnanimousBased" 
+    	xmlns="http://www.springframework.org/schema/beans">
         <constructor-arg>
             <list>
                 <bean class="org.springframework.security.oauth2.provider.vote.ScopeVoter" />
@@ -227,56 +213,56 @@
                 <bean class="org.springframework.security.access.vote.AuthenticatedVoter" />
             </list>
         </constructor-arg>
-    </bean>
-
-    <bean id="clientAuthenticationEntryPoint"
-          class="org.springframework.security.oauth2.provider.error.OAuth2AuthenticationEntryPoint">
+    </bean>	
+
+    <bean id="clientAuthenticationEntryPoint" 
+    	class="org.springframework.security.oauth2.provider.error.OAuth2AuthenticationEntryPoint">
         <property name="realmName" value="DataCustodian" />
         <property name="typeName" value="Basic" />
     </bean>
 
-    <bean id="oauthAccessDeniedHandler"
-          class="org.springframework.security.oauth2.provider.error.OAuth2AccessDeniedHandler" />
-
-    <!-- Override the default mappings for approval and error pages -->
-    <bean id="accessConfirmationController"
-          class="org.greenbuttonalliance.espi.datacustodian.oauth.AccessConfirmationController">
+    <bean id="oauthAccessDeniedHandler" 
+    	class="org.springframework.security.oauth2.provider.error.OAuth2AccessDeniedHandler" />	
+
+	<!-- Override the default mappings for approval and error pages -->
+    <bean id="accessConfirmationController" 
+    	class="org.greenbuttonalliance.espi.datacustodian.oauth.AccessConfirmationController">
         <property name="clientDetailsService" ref="clientDetailsService" />
         <property name="approvalStore" ref="approvalStore" />
     </bean>
-
-    <bean id="adminController"
-          class="org.greenbuttonalliance.espi.datacustodian.oauth.OauthAdminController">
-        <property name="tokenServices" ref="tokenServices" />
-        <property name="tokenStore" ref="tokenStore" />
-        <property name="userApprovalHandler" ref="userApprovalHandler" />
-    </bean>
-
-    <bean id="oauthAuthenticationEntryPoint"
-          class="org.springframework.security.oauth2.provider.error.OAuth2AuthenticationEntryPoint">
+	
+	<bean id="adminController"
+		class="org.greenbuttonalliance.espi.datacustodian.oauth.OauthAdminController">
+		<property name="tokenServices" ref="tokenServices" />
+		<property name="tokenStore" ref="tokenStore" />
+		<property name="userApprovalHandler" ref="userApprovalHandler" />	
+	</bean> 	    	    
+
+    <bean id="oauthAuthenticationEntryPoint" 
+    	class="org.springframework.security.oauth2.provider.error.OAuth2AuthenticationEntryPoint">
         <property name="realmName" value="DataCustodian" />
     </bean>
 
-    <sec:global-method-security
-            pre-post-annotations="enabled" proxy-target-class="true">
+    <sec:global-method-security 
+    	pre-post-annotations="enabled" proxy-target-class="true">
         <sec:expression-handler ref="oauthExpressionHandler" />
     </sec:global-method-security>
 
     <oauth:expression-handler id="oauthExpressionHandler" />
 
-    <oauth:web-expression-handler id="oauthWebExpressionHandler" />
-
-    <!--**************************************         Development Configuration (Start)         **************************************-->
-    <!-- OAuth Token Administrative Resources -->
-    <http pattern="/oauth/tokens/**" create-session="never"
-          entry-point-ref="oauthAuthenticationEntryPoint"
-          access-decision-manager-ref="accessDecisionManager"
-          xmlns="http://www.springframework.org/schema/security" >
-        <anonymous enabled="false" />
-        <intercept-url pattern="/oauth/users/**" access="ROLE_CUSTODIAN" /> <!-- ?? What is this one doing ?? -->
-        <custom-filter ref="resourceServerFilter" before="PRE_AUTH_FILTER" />
-        <access-denied-handler ref="oauthAccessDeniedHandler" />
-    </http>
-    <!--**************************************          Development Configuration (End)          **************************************-->
-
+    <oauth:web-expression-handler id="oauthWebExpressionHandler" />    	    	  
+
+	<!--**************************************         Development Configuration (Start)         **************************************-->	
+	<!-- OAuth Token Administrative Resources -->
+	<http pattern="/oauth/tokens/**" create-session="never"
+		entry-point-ref="oauthAuthenticationEntryPoint"
+		access-decision-manager-ref="accessDecisionManager"
+		xmlns="http://www.springframework.org/schema/security" >
+		<anonymous enabled="false" />
+		<intercept-url pattern="/oauth/users/**" access="ROLE_CUSTODIAN" /> <!-- ?? What is this one doing ?? -->
+		<custom-filter ref="resourceServerFilter" before="PRE_AUTH_FILTER" />
+		<access-denied-handler ref="oauthAccessDeniedHandler" />		
+	</http>				
+	<!--**************************************          Development Configuration (End)          **************************************-->			
+		
 </beans>