--- conflicted
+++ resolved
@@ -1,46 +1,32 @@
 /*
-<<<<<<< HEAD
- *    Copyright (c) 2018-2020 Green Button Alliance, Inc.
- *
- *    Portions copyright (c) 2013-2018 EnergyOS.org
-=======
  *
  *    Copyright (c) 2018-2021 Green Button Alliance, Inc.
  *
  *    Portions (c) 2013-2018 EnergyOS.org
->>>>>>> 2c8cee81
  *
- *    Licensed under the Apache License, Version 2.0 (the "License");
- *    you may not use this file except in compliance with the License.
- *    You may obtain a copy of the License at
+ *     Licensed under the Apache License, Version 2.0 (the "License");
+ *     you may not use this file except in compliance with the License.
+ *     You may obtain a copy of the License at
  *
  *         http://www.apache.org/licenses/LICENSE-2.0
  *
-<<<<<<< HEAD
- *    Unless required by applicable law or agreed to in writing, software
- *    distributed under the License is distributed on an "AS IS" BASIS,
- *    WITHOUT WARRANTIES OR CONDITIONS OF ANY KIND, either express or implied.
- *    See the License for the specific language governing permissions and
- *    limitations under the License.
-=======
  *     Unless required by applicable law or agreed to in writing, software
  *     distributed under the License is distributed on an "AS IS" BASIS,
  *     WITHOUT WARRANTIES OR CONDITIONS OF ANY KIND, either express or implied.
  *     See the License for the specific language governing permissions and
  *     limitations under the License.
  *
->>>>>>> 2c8cee81
  */
 
 package org.greenbuttonalliance.espi.datacustodian.integration.utils;
 
 import org.greenbuttonalliance.espi.common.service.EntryProcessorService;
 import org.greenbuttonalliance.espi.common.utils.ATOMContentHandler;
+import org.greenbuttonalliance.espi.datacustodian.BaseTest;
 import org.greenbuttonalliance.espi.datacustodian.utils.factories.FixtureFactory;
-import org.junit.Before;
+import org.junit.Ignore;
 import org.junit.Test;
 import org.junit.runner.RunWith;
-import org.mockito.MockitoAnnotations;
 import org.springframework.beans.factory.annotation.Autowired;
 import org.springframework.beans.factory.annotation.Qualifier;
 import org.springframework.oxm.jaxb.Jaxb2Marshaller;
@@ -61,23 +47,18 @@
 @Transactional(rollbackFor = { javax.xml.bind.JAXBException.class }, noRollbackFor = {
 		javax.persistence.NoResultException.class,
 		org.springframework.dao.EmptyResultDataAccessException.class })
-public class ATOMContentHandlerTests {
+public class ATOMContentHandlerTests extends BaseTest {
 	@Autowired
-	@Qualifier("domainMarshaller")
-	private Jaxb2Marshaller jaxb2Marshaller;
+	@Qualifier("atomMarshaller")
+	private Jaxb2Marshaller marshaller;
 
 	@Autowired
 	private EntryProcessorService entryProcessorService;
 
-	@Before
-	public void setUp() {
-		MockitoAnnotations.initMocks(this);
-	}
-
 	@Test
-//	@Ignore
+	@Ignore
 	public void processEnty() throws Exception {
-		JAXBContext context = jaxb2Marshaller.getJaxbContext();
+		JAXBContext context = marshaller.getJaxbContext();
 
 		SAXParserFactory factory = SAXParserFactory.newInstance();
 		factory.setNamespaceAware(true);
