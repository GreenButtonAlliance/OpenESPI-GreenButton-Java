/*
<<<<<<< HEAD
 *    Copyright (c) 2018-2020 Green Button Alliance, Inc.
 *
 *    Portions copyright (c) 2013-2018 EnergyOS.org
=======
 *
 *    Copyright (c) 2018-2021 Green Button Alliance, Inc.
 *
 *    Portions (c) 2013-2018 EnergyOS.org
>>>>>>> 965ea0a6
 *
 *    Licensed under the Apache License, Version 2.0 (the "License");
 *    you may not use this file except in compliance with the License.
 *    You may obtain a copy of the License at
 *
 *         http://www.apache.org/licenses/LICENSE-2.0
 *
<<<<<<< HEAD
 *    Unless required by applicable law or agreed to in writing, software
 *    distributed under the License is distributed on an "AS IS" BASIS,
 *    WITHOUT WARRANTIES OR CONDITIONS OF ANY KIND, either express or implied.
 *    See the License for the specific language governing permissions and
 *    limitations under the License.
=======
 *     Unless required by applicable law or agreed to in writing, software
 *     distributed under the License is distributed on an "AS IS" BASIS,
 *     WITHOUT WARRANTIES OR CONDITIONS OF ANY KIND, either express or implied.
 *     See the License for the specific language governing permissions and
 *     limitations under the License.
 *
>>>>>>> 965ea0a6
 */

package org.greenbuttonalliance.espi.thirdparty.web;

import org.greenbuttonalliance.espi.common.domain.ApplicationInformation;
import org.greenbuttonalliance.espi.common.domain.Authorization;
import org.greenbuttonalliance.espi.common.service.ApplicationInformationService;
import org.greenbuttonalliance.espi.common.service.AuthorizationService;
import org.greenbuttonalliance.espi.common.service.StateService;
import org.greenbuttonalliance.espi.common.support.EspiFactory;
import org.greenbuttonalliance.espi.thirdparty.BaseTest;
import org.junit.Before;
import org.junit.Test;
import org.mockito.Mock;
import org.springframework.security.core.Authentication;
import org.springframework.ui.ModelMap;

import java.util.List;

import static org.junit.Assert.assertEquals;
import static org.junit.Assert.assertTrue;
import static org.mockito.Matchers.any;
import static org.mockito.Mockito.*;

public class ScopeSelectionControllerTests extends BaseTest {

	private ScopeSelectionController controller;
	@Mock
	private ApplicationInformationService applicationInformationService;
	@Mock
	private AuthorizationService authorizationService;
	@Mock
	private StateService stateService;

	@Before
	public void before() {
		controller = new ScopeSelectionController();
		controller
				.setApplicationInformationService(applicationInformationService);
		controller.setAuthorizationService(authorizationService);
		controller.setStateService(stateService);
	}

	@Test
	public void post_scopeSelection_redirects() throws Exception {
		ApplicationInformation applicationInformation = EspiFactory
				.newApplicationInformation();
		when(
				applicationInformationService
						.findByDataCustodianClientId(eq(applicationInformation
								.getDataCustodianId()))).thenReturn(
				applicationInformation);

		String redirectURL = controller.scopeSelection(
				applicationInformation.getDataCustodianId(),
				applicationInformation.getThirdPartyScopeSelectionScreenURI());

		assertEquals(String.format(
				"redirect:%s?scope=%s&scope=%s&ThirdPartyID=%s",
				applicationInformation.getThirdPartyScopeSelectionScreenURI(),
				applicationInformation.getScopeArray()[0],
				applicationInformation.getScopeArray()[1],
				applicationInformation.getClientId()), redirectURL);
	}

	@Test
	public void get_scopeSelection_displaysScopeSelectionView()
			throws Exception {
		ScopeSelectionController controller = new ScopeSelectionController();

		assertEquals("/RetailCustomer/ScopeSelection",
				controller.scopeSelection(new String[] {}, new ModelMap()));
	}

	@SuppressWarnings("unchecked")
	@Test
	public void get_scopeSelection_setsScopeListModel() throws Exception {
		ModelMap model = new ModelMap();

		controller.scopeSelection(new String[] { "scope1", "scope2" }, model);

		assertTrue(((List<String>) model.get("scopeList")).size() > 0);
	}

	@Test
//	@Ignore
	public void post_scopeAuthorization_redirects() throws Exception {
		ApplicationInformation applicationInformation = EspiFactory
				.newApplicationInformation();
		when(
				applicationInformationService
						.findByDataCustodianClientId(eq(applicationInformation
								.getDataCustodianId()))).thenReturn(
				applicationInformation);

		String expectedRedirectURL = String
				.format("redirect:%s?client_id=%s&redirect_uri=%s&response_type=%s&scope=%s&state=",
						applicationInformation
								.getAuthorizationServerAuthorizationEndpoint(),
						applicationInformation.getClientId(),
						applicationInformation.getRedirectUri(), "code",
						applicationInformation.getScopeArray()[0]);

		Authentication principal = mock(Authentication.class);
		when(principal.getPrincipal()).thenReturn(
				EspiFactory.newRetailCustomer());

		assertTrue(controller.scopeAuthorization(
				applicationInformation.getScopeArray()[0],
				applicationInformation.getDataCustodianId(), principal)
				.startsWith(expectedRedirectURL));
	}

	@Test
//	@Ignore
	public void post_scopeAuthorization_createsAuthorization() throws Exception {
		ApplicationInformation applicationInformation = EspiFactory
				.newApplicationInformation();
		when(
				applicationInformationService
						.findByDataCustodianClientId(eq(applicationInformation
								.getDataCustodianId()))).thenReturn(
				applicationInformation);

		AuthorizationService authorizationService = mock(AuthorizationService.class);
		controller.setAuthorizationService(authorizationService);

		Authentication principal = mock(Authentication.class);
		when(principal.getPrincipal()).thenReturn(
				EspiFactory.newRetailCustomer());

		controller.scopeAuthorization(
				applicationInformation.getScopeArray()[0],
				applicationInformation.getDataCustodianId(), principal);

		verify(authorizationService).persist(any(Authorization.class));
	}
}<|MERGE_RESOLUTION|>--- conflicted
+++ resolved
@@ -1,35 +1,21 @@
 /*
-<<<<<<< HEAD
- *    Copyright (c) 2018-2020 Green Button Alliance, Inc.
- *
- *    Portions copyright (c) 2013-2018 EnergyOS.org
-=======
  *
  *    Copyright (c) 2018-2021 Green Button Alliance, Inc.
  *
  *    Portions (c) 2013-2018 EnergyOS.org
->>>>>>> 965ea0a6
  *
- *    Licensed under the Apache License, Version 2.0 (the "License");
- *    you may not use this file except in compliance with the License.
- *    You may obtain a copy of the License at
+ *     Licensed under the Apache License, Version 2.0 (the "License");
+ *     you may not use this file except in compliance with the License.
+ *     You may obtain a copy of the License at
  *
  *         http://www.apache.org/licenses/LICENSE-2.0
  *
-<<<<<<< HEAD
- *    Unless required by applicable law or agreed to in writing, software
- *    distributed under the License is distributed on an "AS IS" BASIS,
- *    WITHOUT WARRANTIES OR CONDITIONS OF ANY KIND, either express or implied.
- *    See the License for the specific language governing permissions and
- *    limitations under the License.
-=======
  *     Unless required by applicable law or agreed to in writing, software
  *     distributed under the License is distributed on an "AS IS" BASIS,
  *     WITHOUT WARRANTIES OR CONDITIONS OF ANY KIND, either express or implied.
  *     See the License for the specific language governing permissions and
  *     limitations under the License.
  *
->>>>>>> 965ea0a6
  */
 
 package org.greenbuttonalliance.espi.thirdparty.web;
@@ -39,9 +25,10 @@
 import org.greenbuttonalliance.espi.common.service.ApplicationInformationService;
 import org.greenbuttonalliance.espi.common.service.AuthorizationService;
 import org.greenbuttonalliance.espi.common.service.StateService;
-import org.greenbuttonalliance.espi.common.support.EspiFactory;
+import org.greenbuttonalliance.espi.common.test.EspiFactory;
 import org.greenbuttonalliance.espi.thirdparty.BaseTest;
 import org.junit.Before;
+import org.junit.Ignore;
 import org.junit.Test;
 import org.mockito.Mock;
 import org.springframework.security.core.Authentication;
@@ -115,7 +102,7 @@
 	}
 
 	@Test
-//	@Ignore
+	@Ignore
 	public void post_scopeAuthorization_redirects() throws Exception {
 		ApplicationInformation applicationInformation = EspiFactory
 				.newApplicationInformation();
@@ -144,7 +131,7 @@
 	}
 
 	@Test
-//	@Ignore
+	@Ignore
 	public void post_scopeAuthorization_createsAuthorization() throws Exception {
 		ApplicationInformation applicationInformation = EspiFactory
 				.newApplicationInformation();
