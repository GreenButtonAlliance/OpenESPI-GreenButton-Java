--- conflicted
+++ resolved
@@ -62,18 +62,11 @@
         assertEquals("/customer/usagepoints/index", controller.index());
     }
 
-<<<<<<< HEAD
-//    @Test
-//    public void show_displaysShowView() throws Exception {
-//        assertEquals("/customer/usagepoints/show", controller.show("hashed id", mock(ModelMap.class)));
-//    }
-=======
     @Test
     @Ignore
     public void show_displaysShowView() throws Exception {
         assertEquals("/customer/usagepoints/show", controller.show(1L, 1L, mock(ModelMap.class)));
     }
->>>>>>> 5e146d16
 
     @Test
     public void usagePoints_returnsUsagePointList() throws Exception {
