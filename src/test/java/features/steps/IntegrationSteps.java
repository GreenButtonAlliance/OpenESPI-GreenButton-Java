/*
<<<<<<< HEAD
 *    Copyright (c) 2018-2020 Green Button Alliance, Inc.
 *
 *    Portions copyright (c) 2013-2018 EnergyOS.org
=======
 *
 *    Copyright (c) 2018-2021 Green Button Alliance, Inc.
 *
 *    Portions (c) 2013-2018 EnergyOS.org
>>>>>>> 2c8cee81
 *
 *    Licensed under the Apache License, Version 2.0 (the "License");
 *    you may not use this file except in compliance with the License.
 *    You may obtain a copy of the License at
 *
 *         http://www.apache.org/licenses/LICENSE-2.0
 *
<<<<<<< HEAD
 *    Unless required by applicable law or agreed to in writing, software
 *    distributed under the License is distributed on an "AS IS" BASIS,
 *    WITHOUT WARRANTIES OR CONDITIONS OF ANY KIND, either express or implied.
 *    See the License for the specific language governing permissions and
 *    limitations under the License.
=======
 *     Unless required by applicable law or agreed to in writing, software
 *     distributed under the License is distributed on an "AS IS" BASIS,
 *     WITHOUT WARRANTIES OR CONDITIONS OF ANY KIND, either express or implied.
 *     See the License for the specific language governing permissions and
 *     limitations under the License.
 *
>>>>>>> 2c8cee81
 */

package features.steps;

import cucumber.api.java.Before;
import cucumber.api.java.en.Then;
import cucumber.api.java.en.When;
import org.greenbuttonalliance.espi.common.domain.*;
import org.greenbuttonalliance.espi.common.service.ExportService;
import org.greenbuttonalliance.espi.common.service.ImportService;
import org.greenbuttonalliance.espi.common.service.RetailCustomerService;
import org.greenbuttonalliance.espi.common.service.UsagePointService;
import org.greenbuttonalliance.espi.common.support.FixtureFactory;
import org.greenbuttonalliance.espi.common.utils.ExportFilter;
import org.greenbuttonalliance.espi.datacustodian.utils.factories.OriginalDataCustodianEspiFactory;
import org.junit.Ignore;
import org.springframework.context.ApplicationContext;
import org.springframework.context.support.ClassPathXmlApplicationContext;

import java.io.ByteArrayOutputStream;
import java.util.HashMap;
import java.util.List;
import java.util.UUID;

import static org.custommonkey.xmlunit.XMLAssert.assertXpathExists;
import static org.junit.Assert.assertEquals;
import static org.junit.Assert.assertNotNull;
import static org.mockito.Matchers.anyLong;

public class IntegrationSteps {

	private ApplicationContext ctx;
	private UsagePointService usagePointService;
	private ImportService importService;
	private RetailCustomerService retailCustomerService;
	private RetailCustomer retailCustomer;
	private ExportService exportService;
	private String xml;

	@Before("@spring")
	public void before() {
		ctx = new ClassPathXmlApplicationContext(
				"/spring/test-service-context.xml");
		usagePointService = ctx.getBean(UsagePointService.class);
		retailCustomerService = ctx.getBean(RetailCustomerService.class);
		importService = ctx.getBean(ImportService.class);
		exportService = ctx.getBean(ExportService.class);
	}

	@When("^I import Usage Point$")
	@Ignore
	public void I_import_Usage_Point() throws Throwable {
		retailCustomer = OriginalDataCustodianEspiFactory.newRetailCustomer();
		retailCustomerService.persist(retailCustomer);

		UsagePoint usagePoint = OriginalDataCustodianEspiFactory.newUsagePoint(retailCustomer);
		usagePointService.createOrReplaceByUUID(usagePoint);

		importService.importData(
				FixtureFactory.newFeedInputStream(UUID.randomUUID()), null);
	}

	@When("^I export Usage Point$")
	@Ignore
	public void I_export_Usage_Point() throws Throwable {
		ByteArrayOutputStream os = new ByteArrayOutputStream();
		exportService.exportUsagePoints(anyLong(), retailCustomer.getId(), os,
				new ExportFilter(new HashMap<String, String>()));
		xml = os.toString();
	}

	@Then("^Usage Point should be saved in the database$")
	@Ignore
	public void Usage_Point_should_be_saved_in_the_database() throws Throwable {
		List<UsagePoint> usagePoints = usagePointService
				.findAllByRetailCustomer(retailCustomer);
		assertEquals("Usage point not saved", 1, usagePoints.size());
	}

	@Then("^Meter Readings should be saved in the database$")
	@Ignore
	public void Usage_Point_s_Meter_Readings_should_be_saved_in_the_database()
			throws Throwable {
		List<UsagePoint> usagePoints = usagePointService
				.findAllByRetailCustomer(retailCustomer);
		MeterReading meterReading = usagePoints.get(0).getMeterReadings()
				.get(0);
		assertNotNull("Meter reading not saved", meterReading);
	}

	@Then("^Interval Blocks and Readings should be saved in the database$")
	@Ignore
	public void Interval_Blocks_should_be_saved_in_the_database()
			throws Throwable {
		List<UsagePoint> usagePoints = usagePointService
				.findAllByRetailCustomer(retailCustomer);
		MeterReading meterReading = usagePoints.get(0).getMeterReadings()
				.get(0);
		IntervalBlock intervalBlock = meterReading.getIntervalBlocks().get(0);
		assertNotNull(intervalBlock);
		assertNotNull(intervalBlock.getIntervalReadings().get(0));
	}

	@Then("^export data should include Feed$")
	@Ignore
	public void export_data_should_include_Feed() throws Throwable {
		assertXpathExists("/:feed", xml);
		assertXpathExists("//espi:ElectricPowerUsageSummary", xml);
	}

	@When("^I create a Retail Customer$")
	public void I_create_a_Retail_Customer() throws Throwable {
		retailCustomer = OriginalDataCustodianEspiFactory.newRetailCustomer();
		retailCustomerService.persist(retailCustomer);
	}

	@Then("^a Retail Customer should be created$")
	public void a_Retail_Customer_should_be_created() throws Throwable {
		RetailCustomer createdRetailCustomer = retailCustomerService
				.findById(retailCustomer.getId());

		assertNotNull(createdRetailCustomer);
	}

	@Then("^Reading Type should be saved in the database$")
	@Ignore
	public void Reading_Type_should_be_saved_in_the_database() throws Throwable {
		List<UsagePoint> usagePoints = usagePointService
				.findAllByRetailCustomer(retailCustomer);
		MeterReading meterReading = usagePoints.get(0).getMeterReadings()
				.get(0);
		assertNotNull(meterReading.getReadingType());
	}

	@Then("^Electric Power Usage Summary should be saved in the database$")
	@Ignore
	public void Electric_Power_Usage_Summary_should_be_saved_in_the_database()
			throws Throwable {
		List<UsagePoint> usagePoints = usagePointService
				.findAllByRetailCustomer(retailCustomer);
		ElectricPowerUsageSummary electricPowerUsageSummary = usagePoints
				.get(0).getElectricPowerUsageSummaries().get(0);
		assertNotNull("Electric Power Usage Summary was not saved",
				electricPowerUsageSummary);
	}
}<|MERGE_RESOLUTION|>--- conflicted
+++ resolved
@@ -1,35 +1,21 @@
 /*
-<<<<<<< HEAD
- *    Copyright (c) 2018-2020 Green Button Alliance, Inc.
- *
- *    Portions copyright (c) 2013-2018 EnergyOS.org
-=======
  *
  *    Copyright (c) 2018-2021 Green Button Alliance, Inc.
  *
  *    Portions (c) 2013-2018 EnergyOS.org
->>>>>>> 2c8cee81
  *
- *    Licensed under the Apache License, Version 2.0 (the "License");
- *    you may not use this file except in compliance with the License.
- *    You may obtain a copy of the License at
+ *     Licensed under the Apache License, Version 2.0 (the "License");
+ *     you may not use this file except in compliance with the License.
+ *     You may obtain a copy of the License at
  *
  *         http://www.apache.org/licenses/LICENSE-2.0
  *
-<<<<<<< HEAD
- *    Unless required by applicable law or agreed to in writing, software
- *    distributed under the License is distributed on an "AS IS" BASIS,
- *    WITHOUT WARRANTIES OR CONDITIONS OF ANY KIND, either express or implied.
- *    See the License for the specific language governing permissions and
- *    limitations under the License.
-=======
  *     Unless required by applicable law or agreed to in writing, software
  *     distributed under the License is distributed on an "AS IS" BASIS,
  *     WITHOUT WARRANTIES OR CONDITIONS OF ANY KIND, either express or implied.
  *     See the License for the specific language governing permissions and
  *     limitations under the License.
  *
->>>>>>> 2c8cee81
  */
 
 package features.steps;
@@ -42,9 +28,9 @@
 import org.greenbuttonalliance.espi.common.service.ImportService;
 import org.greenbuttonalliance.espi.common.service.RetailCustomerService;
 import org.greenbuttonalliance.espi.common.service.UsagePointService;
-import org.greenbuttonalliance.espi.common.support.FixtureFactory;
+import org.greenbuttonalliance.espi.common.test.FixtureFactory;
 import org.greenbuttonalliance.espi.common.utils.ExportFilter;
-import org.greenbuttonalliance.espi.datacustodian.utils.factories.OriginalDataCustodianEspiFactory;
+import org.greenbuttonalliance.espi.datacustodian.utils.factories.EspiFactory;
 import org.junit.Ignore;
 import org.springframework.context.ApplicationContext;
 import org.springframework.context.support.ClassPathXmlApplicationContext;
@@ -82,10 +68,10 @@
 	@When("^I import Usage Point$")
 	@Ignore
 	public void I_import_Usage_Point() throws Throwable {
-		retailCustomer = OriginalDataCustodianEspiFactory.newRetailCustomer();
+		retailCustomer = EspiFactory.newRetailCustomer();
 		retailCustomerService.persist(retailCustomer);
 
-		UsagePoint usagePoint = OriginalDataCustodianEspiFactory.newUsagePoint(retailCustomer);
+		UsagePoint usagePoint = EspiFactory.newUsagePoint(retailCustomer);
 		usagePointService.createOrReplaceByUUID(usagePoint);
 
 		importService.importData(
@@ -142,7 +128,7 @@
 
 	@When("^I create a Retail Customer$")
 	public void I_create_a_Retail_Customer() throws Throwable {
-		retailCustomer = OriginalDataCustodianEspiFactory.newRetailCustomer();
+		retailCustomer = EspiFactory.newRetailCustomer();
 		retailCustomerService.persist(retailCustomer);
 	}
 
