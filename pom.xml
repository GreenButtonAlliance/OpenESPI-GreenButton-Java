<!--
<<<<<<< HEAD
  ~    Copyright (c) 2018-2020 Green Button Alliance, Inc.
  ~
  ~    Portions copyright (c) 2013-2018 EnergyOS.org
=======
  ~
  ~    Copyright (c) 2018-2021 Green Button Alliance, Inc.
  ~
  ~    Portions (c) 2013-2018 EnergyOS.org
>>>>>>> 965ea0a6
  ~
  ~    Licensed under the Apache License, Version 2.0 (the "License");
  ~    you may not use this file except in compliance with the License.
  ~    You may obtain a copy of the License at
  ~
  ~         http://www.apache.org/licenses/LICENSE-2.0
  ~
<<<<<<< HEAD
  ~    Unless required by applicable law or agreed to in writing, software
  ~    distributed under the License is distributed on an "AS IS" BASIS,
  ~    WITHOUT WARRANTIES OR CONDITIONS OF ANY KIND, either express or implied.
  ~    See the License for the specific language governing permissions and
  ~    limitations under the License.
=======
  ~     Unless required by applicable law or agreed to in writing, software
  ~     distributed under the License is distributed on an "AS IS" BASIS,
  ~     WITHOUT WARRANTIES OR CONDITIONS OF ANY KIND, either express or implied.
  ~     See the License for the specific language governing permissions and
  ~     limitations under the License.
  ~
>>>>>>> 965ea0a6
  -->

<project xmlns="http://maven.apache.org/POM/4.0.0" xmlns:xsi="http://www.w3.org/2001/XMLSchema-instance"
         xsi:schemaLocation="http://maven.apache.org/POM/4.0.0 http://maven.apache.org/xsd/maven-4.0.0.xsd">
    <modelVersion>4.0.0</modelVersion>

    <groupId>org.GreenButtonAlliance</groupId>
    <artifactId>open-espi-third-party</artifactId>
    <version>1.3.0.1-SNAPSHOT</version>
    <packaging>war</packaging>

    <name>open-espi-third-party</name>
    <description>
        North American Energy Standards Board (NAESB) REQ.21 Energy Service Provider Interface (ESPI) 1.0
        Third Party (Client) Web Server implementation.
    </description>

    <url>https://github.com/GreenButtonAlliance/OpenESPI-ThirdParty-java</url>

    <organization>
       <name>Green Button Alliance, Inc.</name>
       <url>http://www.greenbuttonalliance.org</url>
    </organization>

    <developers>
        <developer>
            <id>jteeter</id>
            <name>John Teeter</name>
            <email>john.teeter@energyos.org</email>
        </developer>

        <developer>
            <id>dcoffin</id>
            <name>Donald F. Coffin</name>
            <email>donald.coffin@reminetworks.com</email>
        </developer>

        <developer>
            <id>mburns</id>
            <name>Dr. Martin J. Burns</name>
            <email>marty@hypertek.us</email>
        </developer>

        <developer>
            <id>apliszka</id>
            <name>Andy Pliszka</name>
            <email>apliska@pivotal.io</email>
        </developer>

        <developer>
            <id>rclutton</id>
            <name>Robbie Clutton</name>
            <email>rclutton@pivotal.io</email>
        </developer>

        <developer>
            <id>wramsey</id>
            <name>William Ramsey</name>
            <email>wramsey@pivotal.io</email>
        </developer>
    </developers>

    <inceptionYear>2013</inceptionYear>

    <licenses>
    	<license>
    		<name>The Apache Software License, Version 2.0</name>
    		<url>http://www.apache.org/licenses/LICENSE-2.0.txt</url>
    	</license>
    </licenses>

    <properties>
        <project.build.sourceEncoding>UTF-8</project.build.sourceEncoding>
        <project.reporting.outputEncoding>UTF-8</project.reporting.outputEncoding>
        <java.version>1.8</java.version>
        <maven.compiler.source>${java.version}</maven.compiler.source>
        <maven.compiler.target>${java.version}</maven.compiler.target>

        <!-- Spring -->
        <spring.version>4.0.6.RELEASE</spring.version>
        <spring.security.version>3.2.3.RELEASE</spring.security.version>
        <spring-data-jpa.version>1.4.3.RELEASE</spring-data-jpa.version>
        <spring-security-oauth2.version>2.0.2.RELEASE</spring-security-oauth2.version>
        <openespi-common.version>1.4-BUILD-SNAPSHOT</openespi-common.version>
        <apache-httpcomponent.version>4.3.2</apache-httpcomponent.version>
        <javax-servlet.version>3.0.1</javax-servlet.version>

        <!-- Hibernate / JPA -->
        <hibernate.version>4.2.1.Final</hibernate.version>

        <!-- Bean validation -->
        <hibernate-validator.version>4.3.1.Final</hibernate-validator.version>

        <!-- Database access -->
        <tomcat-jdbc.version>7.0.42</tomcat-jdbc.version>
        <ehcache.version>2.6.6</ehcache.version>
        <hsqldb.version>2.3.0</hsqldb.version>
        <mysql.version>5.1.18</mysql.version>

        <!-- Build Plugins -->
        <maven-compiler-plugin.version>3.7.0</maven-compiler-plugin.version>
        <maven-surefire-plugin.version>2.20.1</maven-surefire-plugin.version>
        <maven-failsafe-plugin.version>2.20.1</maven-failsafe-plugin.version>
        <maven-jetty-plugin.version>6.1.26</maven-jetty-plugin.version>
        <maven-notice-plugin.version>1.1.0</maven-notice-plugin.version>
        <cobertura-maven-plugin.version>2.7</cobertura-maven-plugin.version>

        <maven.build.timestamp.format>yyyy/MM/dd hh:mm:ss a,z</maven.build.timestamp.format>
        <sonar.maven.plugin.version>3.6.0.1398</sonar.maven.plugin.version>
        <project.build.sourceEncoding>UTF-8</project.build.sourceEncoding>
        <project.reporting.outputEncoding>UTF-8</project.reporting.outputEncoding>
    </properties>

    <profiles>
        <profile>
            <id>devmysql</id>
            <activation>
                <activeByDefault>true</activeByDefault>
            </activation>
            <properties>
                <datacustodian.base.url>http://localhost:8080/DataCustodian</datacustodian.base.url>
                <thirdparty.base.url>http://localhost:8080/ThirdParty</thirdparty.base.url>
                <template>oauthTemplate</template>
                <profile>devmysql</profile>
                <database>mysql</database>
                <hbm2ddl_auto>none</hbm2ddl_auto>
            </properties>
        </profile>

        <profile>
            <!-- Green Button Alliance AWS Green Button Sandbox -->
            <id>awsgbasandbox</id>
            <properties>
                <datacustodian.base.url>https://sandbox.greenbuttonalliance.org:8443/DataCustodian</datacustodian.base.url>
                <thirdparty.base.url>https://sandbox.greenbuttonalliance.org:8443/ThirdParty</thirdparty.base.url>
                <template>oauthTemplate</template>
                <profile>awsgbasandbox</profile>
                <database>mysql</database>
                <hbm2ddl_auto>none</hbm2ddl_auto>
            </properties>
        </profile>
    </profiles>

    <dependencies>
        <dependency>
            <groupId>org.greenbuttonalliance</groupId>
            <artifactId>OpenESPI-Common</artifactId>
            <version>${openespi-common.version}</version>
        </dependency>
        <dependency>
            <groupId>org.springframework</groupId>
            <artifactId>spring-core</artifactId>
            <version>${spring.version}</version>
        </dependency>
        <dependency>
            <groupId>org.springframework</groupId>
            <artifactId>spring-web</artifactId>
            <version>${spring.version}</version>
        </dependency>
        <dependency>
            <groupId>org.springframework.security</groupId>
            <artifactId>spring-security-core</artifactId>
            <version>${spring.security.version}</version>
        </dependency>
        <dependency>
            <groupId>org.springframework.security.oauth</groupId>
            <artifactId>spring-security-oauth2</artifactId>
            <version>${spring-security-oauth2.version}</version>
        </dependency>
        <dependency>
            <groupId>org.springframework.security</groupId>
            <artifactId>spring-security-config</artifactId>
            <version>${spring.security.version}</version>
        </dependency>
        <dependency>
            <groupId>org.springframework.security</groupId>
            <artifactId>spring-security-taglibs</artifactId>
            <version>${spring.security.version}</version>
        </dependency>
        <dependency>
            <groupId>org.springframework.security</groupId>
            <artifactId>spring-security-web</artifactId>
            <version>${spring.security.version}</version>
        </dependency>
        <dependency>
            <groupId>org.springframework</groupId>
            <artifactId>spring-expression</artifactId>
            <version>${spring.version}</version>
        </dependency>
        <dependency>
            <groupId>org.springframework</groupId>
            <artifactId>spring-tx</artifactId>
            <version>${spring.version}</version>
        </dependency>
        <dependency>
            <groupId>javax.servlet</groupId>
            <artifactId>javax.servlet-api</artifactId>
            <version>${javax-servlet.version}</version>
<!--             <scope>provided</scope> -->
        </dependency>
        <dependency>
            <groupId>javax.servlet.jsp</groupId>
            <artifactId>jsp-api</artifactId>
            <version>2.1</version>
            <scope>provided</scope>
        </dependency>
        <dependency>
            <groupId>jstl</groupId>
            <artifactId>jstl</artifactId>
            <version>1.2</version>
        </dependency>
        <dependency>
            <groupId>org.springframework</groupId>
            <artifactId>spring-webmvc</artifactId>
            <version>${spring.version}</version>
        </dependency>
        <dependency>
            <groupId>org.springframework</groupId>
            <artifactId>spring-test</artifactId>
            <version>${spring.version}</version>
            <scope>test</scope>
        </dependency>
        <dependency>
            <groupId>org.springframework.data</groupId>
            <artifactId>spring-data-jpa</artifactId>
            <version>${spring-data-jpa.version}</version>
            <exclusions>
                <exclusion>
                    <groupId>org.springframework</groupId>
                    <artifactId>spring-asm</artifactId>
                </exclusion>
                <exclusion>
                    <groupId>org.springframework</groupId>
                    <artifactId>spring-expression</artifactId>
                </exclusion>
            </exclusions>
        </dependency>
        <dependency>
            <groupId>org.springframework</groupId>
            <artifactId>spring-jdbc</artifactId>
            <version>${spring.version}</version>
        </dependency>
        <dependency>
            <groupId>org.springframework</groupId>
            <artifactId>spring-orm</artifactId>
            <version>${spring.version}</version>
        </dependency>
        <!-- Databases - Uses HSQL by default -->
        <dependency>
            <groupId>org.hsqldb</groupId>
            <artifactId>hsqldb</artifactId>
            <version>${hsqldb.version}</version>
            <scope>runtime</scope>
        </dependency>
        <!--Databases - MySQL-->
        <dependency>
            <groupId>mysql</groupId>
            <artifactId>mysql-connector-java</artifactId>
            <version>${mysql.version}</version>
        </dependency>
        <dependency>
            <groupId>org.hibernate</groupId>
            <artifactId>hibernate-entitymanager</artifactId>
            <version>${hibernate.version}</version>
        </dependency>
        <dependency>
            <groupId>org.hibernate</groupId>
            <artifactId>hibernate-validator</artifactId>
            <version>${hibernate-validator.version}</version>
        </dependency>
        <dependency>
            <groupId>org.hibernate</groupId>
            <artifactId>hibernate-ehcache</artifactId>
            <version>${hibernate.version}</version>
        </dependency>
        <dependency>
            <groupId>net.sf.ehcache</groupId>
            <artifactId>ehcache-core</artifactId>
            <version>${ehcache.version}</version>
            <exclusions>
                <exclusion>
                    <groupId>commons-logging</groupId>
                    <artifactId>commons-logging</artifactId>
                </exclusion>
            </exclusions>
        </dependency>
        <dependency>
            <groupId>org.apache.tomcat</groupId>
            <artifactId>tomcat-jdbc</artifactId>
            <version>${tomcat-jdbc.version}</version>
            <scope>runtime</scope>
        </dependency>
        <dependency>
            <groupId>junit</groupId>
            <artifactId>junit</artifactId>
            <version>4.11</version>
            <scope>test</scope>
        </dependency>
        <dependency>
            <groupId>xmlunit</groupId>
            <artifactId>xmlunit</artifactId>
            <version>1.4</version>
        </dependency>
        <dependency>
            <groupId>info.cukes</groupId>
            <artifactId>cucumber-picocontainer</artifactId>
            <version>1.1.3</version>
            <scope>test</scope>
        </dependency>
        <dependency>
            <groupId>info.cukes</groupId>
            <artifactId>cucumber-junit</artifactId>
            <version>1.1.3</version>
            <scope>test</scope>
        </dependency>
        <dependency>
            <groupId>info.cukes</groupId>
            <artifactId>cucumber-spring</artifactId>
            <version>1.1.3</version>
            <scope>test</scope>
        </dependency>
        <dependency>
            <groupId>org.mockito</groupId>
            <artifactId>mockito-all</artifactId>
            <version>1.9.5</version>
        </dependency>
        <dependency>
            <groupId>org.seleniumhq.selenium</groupId>
            <artifactId>selenium-java</artifactId>
            <version>2.34.0</version>
        </dependency>
        <dependency>
            <groupId>org.springframework</groupId>
            <artifactId>spring-oxm</artifactId>
            <version>${spring.version}</version>
        </dependency>
        <dependency>
            <groupId>org.slf4j</groupId>
            <artifactId>slf4j-log4j12</artifactId>
            <version>1.7.5</version>
        </dependency>
        <dependency>
            <groupId>commons-io</groupId>
            <artifactId>commons-io</artifactId>
            <version>2.4</version>
        </dependency>
        <dependency>
            <groupId>commons-lang</groupId>
            <artifactId>commons-lang</artifactId>
            <version>2.6</version>
        </dependency>
        <dependency>
        	<groupId>commons-codec</groupId>
        	<artifactId>commons-codec</artifactId>
        	<version>1.9</version>
        </dependency>
        <dependency>
            <groupId>joda-time</groupId>
            <artifactId>joda-time</artifactId>
            <version>2.3</version>
        </dependency>
        <dependency>
            <groupId>org.apache.httpcomponents</groupId>
            <artifactId>httpmime</artifactId>
            <version>${apache-httpcomponent.version}</version>
        </dependency>
        <dependency>
            <groupId>rome</groupId>
            <artifactId>rome</artifactId>
            <version>1.0</version>
        </dependency>
        <dependency>
            <groupId>org.hamcrest</groupId>
            <artifactId>hamcrest-all</artifactId>
            <version>1.3</version>
        </dependency>
    </dependencies>

    <prerequisites>
        <maven>[3.2.1,]</maven>
    </prerequisites>

    <scm>
        <connection>scm:git:https://github.com/GreenButtonAlliance/OpenESPI-ThirdParty-java.git/</connection>
        <developerConnection>scm:git:git@github.com:GreenButtonAlliance/OpenESPI-ThirdParty-java.git</developerConnection>
        <url>https://github.com/GreenButtonAlliance/OpenESPI-ThirdParty-java.git</url>
        <tag>HEAD</tag>
    </scm>

    <issueManagement>
        <system>GitHub</system>
        <url>https://github.com/GreenButtonAlliance/OpenESPI-ThirdParty-java/issues</url>
    </issueManagement>

    <ciManagement>
        <system>CircleCi</system>
        <url>https://circleci.com/gh/GreenButtonAlliance/OpenESPI-ThirdParty-java</url>
    </ciManagement>

    <build>
        <finalName>ThirdParty</finalName>
        <resources>
            <resource>
                <directory>src/main/resources</directory>
                <filtering>true</filtering>
                <includes>
                    <include>**/*.xml</include>
                    <include>**/*.properties</include>
                    <include>**/*.sql</include>
                </includes>
            </resource>
        </resources>
        <testResources>
            <testResource>
                <directory>src/test/resources</directory>
                <filtering>true</filtering>
                <includes>
                    <include>**/*.xml</include>
                    <include>**/*.properties</include>
                    <include>**/*.sql</include>
                    <include>**/*.feature</include>
                </includes>
            </testResource>
        </testResources>
        <plugins>
            <plugin>
                <groupId>org.codehaus.mojo</groupId>
                <artifactId>cobertura-maven-plugin</artifactId>
                <version>${cobertura-maven-plugin.version}</version>
                <configuration>
                    <formats>
                        <format>html</format>
                        <format>xml</format>
                    </formats>
                    <check/>
                </configuration>
            </plugin>
            <plugin>
                <artifactId>maven-compiler-plugin</artifactId>
                <version>${maven-compiler-plugin.version}</version>
            </plugin>
            <plugin>
                <artifactId>maven-surefire-plugin</artifactId>
                <version>${maven-surefire-plugin.version}</version>
                <configuration>
                    <includes>
                        <include>**/*Tests.java</include>
                    </includes>
                    <useSystemClassLoader>false</useSystemClassLoader>
                </configuration>
            </plugin>
            <plugin>
                <artifactId>maven-failsafe-plugin</artifactId>
                <version>${maven-failsafe-plugin.version}</version>
                <configuration>
                    <includes>
                        <include>**/*Featuresx.java</include>
                        <include>**/*Featurex.java</include>
                    </includes>
                    <useSystemClassLoader>false</useSystemClassLoader>
                </configuration>
                <executions>
                    <execution>
                        <goals>
                            <goal>integration-test</goal>
                            <goal>verify</goal>
                        </goals>
                    </execution>
                </executions>
            </plugin>
            <plugin>
                <artifactId>maven-clean-plugin</artifactId>
                <version>3.1.0</version>
                <executions>
                    <execution>
                        <id>auto-clean</id>
                        <phase>initialize</phase>
                        <goals>
                            <goal>clean</goal>
                        </goals>
                    </execution>
                </executions>
            </plugin>
            <plugin>
                <groupId>org.sonarsource.scanner.maven</groupId>
                <artifactId>sonar-maven-plugin</artifactId>
                <version>${sonar.maven.plugin.version}</version>
            </plugin>
            <plugin>
                <groupId>org.jacoco</groupId>
                <artifactId>jacoco-maven-plugin</artifactId>
                <version>0.8.3</version>
                <executions>
                    <execution>
                        <id>default-prepare-agent</id>
                        <phase>initialize</phase>
                        <goals>
                            <goal>prepare-agent</goal>
                        </goals>
                    </execution>
                    <execution>
                        <id>post-unit-test</id>
                        <phase>verify</phase>
                        <goals>
                            <goal>report</goal>
                        </goals>
                    </execution>
                    <execution>
                        <id>pre-integration-test</id>
                        <phase>initialize</phase>
                        <goals>
                            <goal>prepare-agent</goal>
                        </goals>
                    </execution>
                    <execution>
                        <id>post-integration-test</id>
                        <phase>verify</phase>
                        <goals>
                            <goal>report</goal>
                        </goals>
                    </execution>
                </executions>
            </plugin>
            <plugin>
                <groupId>org.apache.tomcat.maven</groupId>
                <artifactId>tomcat7-maven-plugin</artifactId>
                <version>2.2</version>
                <configuration>
                    <path>/ThirdParty</path>
                    <url>https://sandbox.greenbutton.org:8443/manager/text</url>
                    <server>TomcatServerDeployment</server>
                </configuration>
            </plugin>
            <plugin>
                <groupId>org.jasig.maven</groupId>
                <artifactId>maven-notice-plugin</artifactId>
                <version>${maven-notice-plugin.version}</version>
                <configuration>
                    <noticeTemplate>etc/NOTICE.template</noticeTemplate>

                    <licenseMapping>
                        <param>https://source.jasig.org/licenses/license-mappings.xml</param>
                        <param>etc/license-mappings.xml</param>
                    </licenseMapping>
                </configuration>
            </plugin>
            <plugin>
                <groupId>org.apache.maven.plugins</groupId>
                <artifactId>maven-dependency-plugin</artifactId>
                <version>2.3</version>
                <executions>
                    <execution>
                        <phase>package</phase>
                        <goals><goal>copy</goal></goals>
                        <configuration>
                            <artifactItems>
                                <artifactItem>
                                    <groupId>com.github.jsimone</groupId>
                                    <artifactId>webapp-runner</artifactId>
                                    <version>7.0.34.1</version>
                                    <destFileName>webapp-runner.jar</destFileName>
                                </artifactItem>
                            </artifactItems>
                        </configuration>
                    </execution>
                </executions>
            </plugin>
            <plugin>
            	<groupId>org.apache.maven.plugins</groupId>
            	<artifactId>maven-war-plugin</artifactId>
            	<version>2.3</version>
            	<configuration>
            		<archive>
            			<addMavenDescriptor>false</addMavenDescriptor>
            			<manifest>
            				<addDefaultImplementationEntries>true</addDefaultImplementationEntries>
            			</manifest>
            			<manifestEntries>
                          <Implementation-Build>${buildNumber}</Implementation-Build>
                          <Implementation-Build-Time>${maven.build.timestamp}</Implementation-Build-Time>
                        </manifestEntries>
            		</archive>
            		<warName>ThirdParty</warName>
            	</configuration>
            </plugin>
            <plugin>
                <groupId>org.codehaus.mojo</groupId>
                <artifactId>buildnumber-maven-plugin</artifactId>
                <version>1.1</version>
                <configuration>
                  <shortRevisionLength>7</shortRevisionLength>
                </configuration>
                <executions>
                    <execution>
                        <phase>validate</phase>
                        <goals>
                            <goal>create</goal>
                        </goals>
                    </execution>
                </executions>
            </plugin>
        </plugins>
<!--        <pluginManagement>-->
<!--            <plugins>-->
<!--                <plugin>-->
<!--                    <groupId>org.sonarsource.scanner.maven</groupId>-->
<!--                    <artifactId>sonar-maven-plugin</artifactId>-->
<!--                    <version>${sonar.maven.plugin.version}</version>-->
<!--                </plugin>-->
<!--            </plugins>-->
<!--        </pluginManagement>-->
    </build>

    <repositories>
        <repository>
            <id>spring-maven-release</id>
            <name>Spring Maven Release Repository</name>
            <url>http://maven.springframework.org/release</url>
        </repository>
        <repository>
            <id>spring-maven-milestone</id>
            <name>Spring Maven Milestone Repository</name>
            <url>http://maven.springframework.org/milestone</url>
        </repository>
        <repository>
            <id>spring-maven-snapshot</id>
            <url>http://maven.springframework.org/snapshot</url>
            <name>Spring Maven Snapshot Repository</name>
            <snapshots>
                <enabled>true</enabled>
            </snapshots>
        </repository>
        <!-- Packagecloud Repository configuration -->
<!--        <repository>-->
<!--            <id>packagecloud.release</id>-->
<!--            <url>https://packagecloud.io/greenbuttonalliance/release</url>-->
<!--        </repository>-->
<!--        <repository>-->
<!--            <id>packagecloud.snapshot</id>-->
<!--            <url>https://greenbuttonalliance/snapshot</url>-->
<!--        </repository>-->
        <!-- Nexus Maven Repository configuration -->
        <repository>
            <id>nexus-snapshot</id>
            <name>Nexus Maven Snapshot Repository</name>
            <url>http://localhost:8081/repository/greenbuttonalliance-snapshot</url>
        </repository>
        <repository>
            <id>nexus-release</id>
            <name>Nexus Maven Release Repository</name>
            <url>http://localhost:8081/repository/greenbuttonalliance-release</url>
        </repository>
        <!-- Sonatype Maven Repository configuration -->
        <repository>
            <id>sonatype-snapshot</id>
            <name>Sonatype Maven Snapshot Repository</name>
            <url>https://oss.sonatype.org/content/repositories/snapshots</url>
        </repository>
        <repository>
            <id>sonatype-release</id>
            <name>Sonatype Maven Snapshot Repository</name>
            <url>https://oss.sonatype.org/content/repositories/releases</url>
        </repository>
    </repositories>
</project>
<|MERGE_RESOLUTION|>--- conflicted
+++ resolved
@@ -1,35 +1,21 @@
 <!--
-<<<<<<< HEAD
-  ~    Copyright (c) 2018-2020 Green Button Alliance, Inc.
-  ~
-  ~    Portions copyright (c) 2013-2018 EnergyOS.org
-=======
   ~
   ~    Copyright (c) 2018-2021 Green Button Alliance, Inc.
   ~
   ~    Portions (c) 2013-2018 EnergyOS.org
->>>>>>> 965ea0a6
   ~
-  ~    Licensed under the Apache License, Version 2.0 (the "License");
-  ~    you may not use this file except in compliance with the License.
-  ~    You may obtain a copy of the License at
+  ~     Licensed under the Apache License, Version 2.0 (the "License");
+  ~     you may not use this file except in compliance with the License.
+  ~     You may obtain a copy of the License at
   ~
   ~         http://www.apache.org/licenses/LICENSE-2.0
   ~
-<<<<<<< HEAD
-  ~    Unless required by applicable law or agreed to in writing, software
-  ~    distributed under the License is distributed on an "AS IS" BASIS,
-  ~    WITHOUT WARRANTIES OR CONDITIONS OF ANY KIND, either express or implied.
-  ~    See the License for the specific language governing permissions and
-  ~    limitations under the License.
-=======
   ~     Unless required by applicable law or agreed to in writing, software
   ~     distributed under the License is distributed on an "AS IS" BASIS,
   ~     WITHOUT WARRANTIES OR CONDITIONS OF ANY KIND, either express or implied.
   ~     See the License for the specific language governing permissions and
   ~     limitations under the License.
   ~
->>>>>>> 965ea0a6
   -->
 
 <project xmlns="http://maven.apache.org/POM/4.0.0" xmlns:xsi="http://www.w3.org/2001/XMLSchema-instance"
@@ -104,7 +90,7 @@
     <properties>
         <project.build.sourceEncoding>UTF-8</project.build.sourceEncoding>
         <project.reporting.outputEncoding>UTF-8</project.reporting.outputEncoding>
-        <java.version>1.8</java.version>
+        <java.version>1.7</java.version>
         <maven.compiler.source>${java.version}</maven.compiler.source>
         <maven.compiler.target>${java.version}</maven.compiler.target>
 
@@ -113,7 +99,7 @@
         <spring.security.version>3.2.3.RELEASE</spring.security.version>
         <spring-data-jpa.version>1.4.3.RELEASE</spring-data-jpa.version>
         <spring-security-oauth2.version>2.0.2.RELEASE</spring-security-oauth2.version>
-        <openespi-common.version>1.4-BUILD-SNAPSHOT</openespi-common.version>
+        <openespi-common.version>1.3-SNAPSHOT</openespi-common.version>
         <apache-httpcomponent.version>4.3.2</apache-httpcomponent.version>
         <javax-servlet.version>3.0.1</javax-servlet.version>
 
@@ -176,7 +162,7 @@
     <dependencies>
         <dependency>
             <groupId>org.greenbuttonalliance</groupId>
-            <artifactId>OpenESPI-Common</artifactId>
+            <artifactId>Common</artifactId>
             <version>${openespi-common.version}</version>
         </dependency>
         <dependency>
@@ -556,7 +542,7 @@
             <plugin>
                 <groupId>org.apache.tomcat.maven</groupId>
                 <artifactId>tomcat7-maven-plugin</artifactId>
-                <version>2.2</version>
+                <version>2.0</version>
                 <configuration>
                     <path>/ThirdParty</path>
                     <url>https://sandbox.greenbutton.org:8443/manager/text</url>
@@ -662,35 +648,14 @@
                 <enabled>true</enabled>
             </snapshots>
         </repository>
-        <!-- Packagecloud Repository configuration -->
-<!--        <repository>-->
-<!--            <id>packagecloud.release</id>-->
-<!--            <url>https://packagecloud.io/greenbuttonalliance/release</url>-->
-<!--        </repository>-->
-<!--        <repository>-->
-<!--            <id>packagecloud.snapshot</id>-->
-<!--            <url>https://greenbuttonalliance/snapshot</url>-->
-<!--        </repository>-->
-        <!-- Nexus Maven Repository configuration -->
         <repository>
-            <id>nexus-snapshot</id>
-            <name>Nexus Maven Snapshot Repository</name>
-            <url>http://localhost:8081/repository/greenbuttonalliance-snapshot</url>
-        </repository>
-        <repository>
-            <id>nexus-release</id>
-            <name>Nexus Maven Release Repository</name>
-            <url>http://localhost:8081/repository/greenbuttonalliance-release</url>
-        </repository>
-        <!-- Sonatype Maven Repository configuration -->
-        <repository>
-            <id>sonatype-snapshot</id>
-            <name>Sonatype Maven Snapshot Repository</name>
+            <id>greenbuttonalliance-snapshot</id>
+            <name>Green Button Alliance Snapshot Repository</name>
             <url>https://oss.sonatype.org/content/repositories/snapshots</url>
         </repository>
         <repository>
-            <id>sonatype-release</id>
-            <name>Sonatype Maven Snapshot Repository</name>
+            <id>greenbuttonalliance-release</id>
+            <name>Green Button Alliance Release Repository</name>
             <url>https://oss.sonatype.org/content/repositories/releases</url>
         </repository>
     </repositories>
